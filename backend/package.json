--- conflicted
+++ resolved
@@ -5,16 +5,11 @@
   "scripts": {
     "dev": "nodemon src/server.js",
     "start": "node src/server.js",
-<<<<<<< HEAD
     "test": "jest --passWithNoTests",
-    "lint": "eslint \"src/**/*.{js,jsx}\""
-=======
-    "test": "jest",
     "test:watch": "jest --watch",
     "test:coverage": "jest --coverage",
     "test:analytics": "jest src/modules/analytics",
     "test:verbose": "jest --verbose"
->>>>>>> ee944185
   },
   "keywords": [],
   "author": "",
