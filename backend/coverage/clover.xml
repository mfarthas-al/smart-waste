--- conflicted
+++ resolved
@@ -1,23 +1,4 @@
 <?xml version="1.0" encoding="UTF-8"?>
-<<<<<<< HEAD
-<coverage generated="1760702286121" clover="3.2.0">
-  <project timestamp="1760702286121" name="All files">
-    <metrics statements="175" coveredstatements="165" conditionals="138" coveredconditionals="108" methods="7" coveredmethods="7" elements="320" coveredelements="280" complexity="0" loc="175" ncloc="175" packages="2" files="4" classes="4"/>
-    <package name="models">
-      <metrics statements="7" coveredstatements="7" conditionals="0" coveredconditionals="0" methods="0" coveredmethods="0"/>
-      <file name="Bill.js" path="C:\Users\SHAKIR\Desktop\CASE_Studie project2\smart-waste\backend\src\models\Bill.js">
-        <metrics statements="4" coveredstatements="4" conditionals="0" coveredconditionals="0" methods="0" coveredmethods="0"/>
-        <line num="1" count="2" type="stmt"/>
-        <line num="3" count="2" type="stmt"/>
-        <line num="31" count="2" type="stmt"/>
-        <line num="33" count="2" type="stmt"/>
-      </file>
-      <file name="PaymentTransaction.js" path="C:\Users\SHAKIR\Desktop\CASE_Studie project2\smart-waste\backend\src\models\PaymentTransaction.js">
-        <metrics statements="3" coveredstatements="3" conditionals="0" coveredconditionals="0" methods="0" coveredmethods="0"/>
-        <line num="1" count="2" type="stmt"/>
-        <line num="3" count="2" type="stmt"/>
-        <line num="22" count="2" type="stmt"/>
-=======
 <coverage generated="1760703102745" clover="3.2.0">
   <project timestamp="1760703102745" name="All files">
     <metrics statements="1263" coveredstatements="132" conditionals="952" coveredconditionals="50" methods="160" coveredmethods="38" elements="2375" coveredelements="220" complexity="0" loc="1263" ncloc="1263" packages="8" files="27" classes="27"/>
@@ -32,39 +13,35 @@
         <line num="6" count="0" type="stmt"/>
         <line num="7" count="0" type="stmt"/>
         <line num="9" count="0" type="stmt"/>
->>>>>>> f650dc34
       </file>
     </package>
-    <package name="modules.billing">
-      <metrics statements="168" coveredstatements="158" conditionals="138" coveredconditionals="108" methods="7" coveredmethods="7"/>
-      <file name="controller.js" path="C:\Users\SHAKIR\Desktop\CASE_Studie project2\smart-waste\backend\src\modules\billing\controller.js">
-        <metrics statements="161" coveredstatements="151" conditionals="138" coveredconditionals="108" methods="7" coveredmethods="7"/>
-        <line num="1" count="25" type="stmt"/>
-        <line num="2" count="25" type="stmt"/>
-        <line num="3" count="25" type="stmt"/>
-        <line num="4" count="25" type="stmt"/>
-        <line num="5" count="25" type="stmt"/>
-        <line num="6" count="25" type="stmt"/>
-        <line num="7" count="25" type="stmt"/>
-        <line num="9" count="25" type="stmt"/>
-        <line num="10" count="25" type="cond" truecount="2" falsecount="0"/>
-        <line num="12" count="25" type="cond" truecount="2" falsecount="0"/>
-        <line num="13" count="6" type="stmt"/>
-        <line num="16" count="25" type="stmt"/>
-        <line num="17" count="25" type="cond" truecount="4" falsecount="0"/>
-        <line num="21" count="25" type="cond" truecount="1" falsecount="1"/>
+    <package name="src.models">
+      <metrics statements="90" coveredstatements="25" conditionals="20" coveredconditionals="0" methods="9" coveredmethods="0"/>
+      <file name="Bill.js" path="C:\Users\ASUS\Documents\GitHub\smart-waste\backend\src\models\Bill.js">
+        <metrics statements="4" coveredstatements="0" conditionals="0" coveredconditionals="0" methods="0" coveredmethods="0"/>
+        <line num="1" count="0" type="stmt"/>
+        <line num="3" count="0" type="stmt"/>
+        <line num="31" count="0" type="stmt"/>
+        <line num="33" count="0" type="stmt"/>
+      </file>
+      <file name="City.js" path="C:\Users\ASUS\Documents\GitHub\smart-waste\backend\src\models\City.js">
+        <metrics statements="4" coveredstatements="0" conditionals="0" coveredconditionals="0" methods="0" coveredmethods="0"/>
+        <line num="1" count="0" type="stmt"/>
+        <line num="3" count="0" type="stmt"/>
+        <line num="8" count="0" type="stmt"/>
+        <line num="18" count="0" type="stmt"/>
+      </file>
+      <file name="CollectionEvent.js" path="C:\Users\ASUS\Documents\GitHub\smart-waste\backend\src\models\CollectionEvent.js">
+        <metrics statements="3" coveredstatements="0" conditionals="0" coveredconditionals="0" methods="0" coveredmethods="0"/>
+        <line num="1" count="0" type="stmt"/>
+        <line num="2" count="0" type="stmt"/>
+        <line num="8" count="0" type="stmt"/>
+      </file>
+      <file name="PaymentTransaction.js" path="C:\Users\ASUS\Documents\GitHub\smart-waste\backend\src\models\PaymentTransaction.js">
+        <metrics statements="3" coveredstatements="0" conditionals="0" coveredconditionals="0" methods="0" coveredmethods="0"/>
+        <line num="1" count="0" type="stmt"/>
+        <line num="3" count="0" type="stmt"/>
         <line num="22" count="0" type="stmt"/>
-<<<<<<< HEAD
-        <line num="25" count="25" type="stmt"/>
-        <line num="29" count="25" type="stmt"/>
-        <line num="38" count="3" type="stmt"/>
-        <line num="39" count="3" type="stmt"/>
-        <line num="40" count="1" type="stmt"/>
-        <line num="41" count="3" type="stmt"/>
-        <line num="43" count="1" type="stmt"/>
-        <line num="47" count="1" type="stmt"/>
-        <line num="48" count="1" type="stmt"/>
-=======
       </file>
       <file name="RoutePlan.js" path="C:\Users\ASUS\Documents\GitHub\smart-waste\backend\src\models\RoutePlan.js">
         <metrics statements="5" coveredstatements="0" conditionals="0" coveredconditionals="0" methods="0" coveredmethods="0"/>
@@ -277,156 +254,261 @@
         <line num="14" count="2" type="stmt"/>
         <line num="15" count="2" type="stmt"/>
         <line num="27" count="2" type="stmt"/>
->>>>>>> f650dc34
         <line num="49" count="2" type="stmt"/>
-        <line num="50" count="2" type="cond" truecount="1" falsecount="1"/>
         <line num="51" count="2" type="stmt"/>
-        <line num="55" count="1" type="stmt"/>
-        <line num="56" count="1" type="stmt"/>
-        <line num="58" count="1" type="stmt"/>
-        <line num="59" count="1" type="stmt"/>
-        <line num="61" count="1" type="stmt"/>
-        <line num="62" count="3" type="stmt"/>
-        <line num="63" count="3" type="cond" truecount="2" falsecount="0"/>
-        <line num="64" count="2" type="stmt"/>
-        <line num="67" count="3" type="cond" truecount="2" falsecount="0"/>
-        <line num="68" count="2" type="stmt"/>
-        <line num="69" count="2" type="cond" truecount="1" falsecount="1"/>
-        <line num="70" count="2" type="cond" truecount="4" falsecount="1"/>
-        <line num="71" count="2" type="stmt"/>
-        <line num="73" count="1" type="cond" truecount="1" falsecount="1"/>
-        <line num="74" count="1" type="stmt"/>
-        <line num="78" count="1" type="stmt"/>
-        <line num="93" count="2" type="cond" truecount="1" falsecount="1"/>
-        <line num="94" count="2" type="cond" truecount="1" falsecount="1"/>
+      </file>
+    </package>
+    <package name="src.modules.auth">
+      <metrics statements="75" coveredstatements="0" conditionals="30" coveredconditionals="0" methods="6" coveredmethods="0"/>
+      <file name="controller.js" path="C:\Users\ASUS\Documents\GitHub\smart-waste\backend\src\modules\auth\controller.js">
+        <metrics statements="27" coveredstatements="0" conditionals="12" coveredconditionals="0" methods="2" coveredmethods="0"/>
+        <line num="1" count="0" type="stmt"/>
+        <line num="2" count="0" type="stmt"/>
+        <line num="4" count="0" type="stmt"/>
+        <line num="9" count="0" type="stmt"/>
+        <line num="16" count="0" type="stmt"/>
+        <line num="17" count="0" type="stmt"/>
+        <line num="18" count="0" type="stmt"/>
+        <line num="20" count="0" type="cond" truecount="0" falsecount="2"/>
+        <line num="21" count="0" type="stmt"/>
+        <line num="24" count="0" type="stmt"/>
+        <line num="30" count="0" type="cond" truecount="0" falsecount="2"/>
+        <line num="31" count="0" type="stmt"/>
+        <line num="33" count="0" type="cond" truecount="0" falsecount="2"/>
+        <line num="34" count="0" type="stmt"/>
+        <line num="36" count="0" type="cond" truecount="0" falsecount="2"/>
+        <line num="37" count="0" type="stmt"/>
+        <line num="43" count="0" type="stmt"/>
+        <line num="48" count="0" type="stmt"/>
+        <line num="49" count="0" type="stmt"/>
+        <line num="50" count="0" type="stmt"/>
+        <line num="52" count="0" type="stmt"/>
+        <line num="58" count="0" type="cond" truecount="0" falsecount="2"/>
+        <line num="59" count="0" type="stmt"/>
+        <line num="61" count="0" type="cond" truecount="0" falsecount="2"/>
+        <line num="62" count="0" type="stmt"/>
+        <line num="64" count="0" type="stmt"/>
+        <line num="68" count="0" type="stmt"/>
+      </file>
+      <file name="routes.js" path="C:\Users\ASUS\Documents\GitHub\smart-waste\backend\src\modules\auth\routes.js">
+        <metrics statements="5" coveredstatements="0" conditionals="0" coveredconditionals="0" methods="0" coveredmethods="0"/>
+        <line num="1" count="0" type="stmt"/>
+        <line num="2" count="0" type="stmt"/>
+        <line num="4" count="0" type="stmt"/>
+        <line num="5" count="0" type="stmt"/>
+        <line num="7" count="0" type="stmt"/>
+      </file>
+      <file name="service.js" path="C:\Users\ASUS\Documents\GitHub\smart-waste\backend\src\modules\auth\service.js">
+        <metrics statements="43" coveredstatements="0" conditionals="18" coveredconditionals="0" methods="4" coveredmethods="0"/>
+        <line num="1" count="0" type="stmt"/>
+        <line num="4" count="0" type="stmt"/>
+        <line num="12" count="0" type="stmt"/>
+        <line num="13" count="0" type="stmt"/>
+        <line num="16" count="0" type="stmt"/>
+        <line num="17" count="0" type="stmt"/>
+        <line num="18" count="0" type="cond" truecount="0" falsecount="2"/>
+        <line num="20" count="0" type="stmt"/>
+        <line num="21" count="0" type="cond" truecount="0" falsecount="4"/>
+        <line num="22" count="0" type="stmt"/>
+        <line num="23" count="0" type="stmt"/>
+        <line num="24" count="0" type="stmt"/>
+        <line num="25" count="0" type="stmt"/>
+        <line num="28" count="0" type="cond" truecount="0" falsecount="4"/>
+        <line num="29" count="0" type="stmt"/>
+        <line num="30" count="0" type="stmt"/>
+        <line num="31" count="0" type="stmt"/>
+        <line num="34" count="0" type="cond" truecount="0" falsecount="2"/>
+        <line num="35" count="0" type="stmt"/>
+        <line num="36" count="0" type="stmt"/>
+        <line num="37" count="0" type="stmt"/>
+        <line num="40" count="0" type="stmt"/>
+        <line num="41" count="0" type="cond" truecount="0" falsecount="2"/>
+        <line num="42" count="0" type="stmt"/>
+        <line num="43" count="0" type="cond" truecount="0" falsecount="2"/>
+        <line num="44" count="0" type="stmt"/>
+        <line num="45" count="0" type="stmt"/>
+        <line num="46" count="0" type="stmt"/>
+        <line num="47" count="0" type="stmt"/>
+        <line num="49" count="0" type="stmt"/>
+        <line num="52" count="0" type="stmt"/>
+        <line num="54" count="0" type="stmt"/>
+        <line num="58" count="0" type="stmt"/>
+        <line num="59" count="0" type="stmt"/>
+        <line num="60" count="0" type="cond" truecount="0" falsecount="2"/>
+        <line num="61" count="0" type="stmt"/>
+        <line num="62" count="0" type="stmt"/>
+        <line num="63" count="0" type="stmt"/>
+        <line num="66" count="0" type="stmt"/>
+        <line num="67" count="0" type="stmt"/>
+        <line num="74" count="0" type="stmt"/>
+        <line num="78" count="0" type="stmt"/>
+        <line num="81" count="0" type="stmt"/>
+      </file>
+    </package>
+    <package name="src.modules.billing">
+      <metrics statements="168" coveredstatements="0" conditionals="138" coveredconditionals="0" methods="7" coveredmethods="0"/>
+      <file name="controller.js" path="C:\Users\ASUS\Documents\GitHub\smart-waste\backend\src\modules\billing\controller.js">
+        <metrics statements="161" coveredstatements="0" conditionals="138" coveredconditionals="0" methods="7" coveredmethods="0"/>
+        <line num="1" count="0" type="stmt"/>
+        <line num="2" count="0" type="stmt"/>
+        <line num="3" count="0" type="stmt"/>
+        <line num="4" count="0" type="stmt"/>
+        <line num="5" count="0" type="stmt"/>
+        <line num="6" count="0" type="stmt"/>
+        <line num="7" count="0" type="stmt"/>
+        <line num="9" count="0" type="stmt"/>
+        <line num="10" count="0" type="cond" truecount="0" falsecount="2"/>
+        <line num="12" count="0" type="cond" truecount="0" falsecount="2"/>
+        <line num="13" count="0" type="stmt"/>
+        <line num="16" count="0" type="stmt"/>
+        <line num="17" count="0" type="cond" truecount="0" falsecount="4"/>
+        <line num="21" count="0" type="cond" truecount="0" falsecount="2"/>
+        <line num="22" count="0" type="stmt"/>
+        <line num="25" count="0" type="stmt"/>
+        <line num="29" count="0" type="stmt"/>
+        <line num="38" count="0" type="stmt"/>
+        <line num="39" count="0" type="stmt"/>
+        <line num="40" count="0" type="stmt"/>
+        <line num="41" count="0" type="stmt"/>
+        <line num="43" count="0" type="stmt"/>
+        <line num="47" count="0" type="stmt"/>
+        <line num="48" count="0" type="stmt"/>
+        <line num="49" count="0" type="stmt"/>
+        <line num="50" count="0" type="cond" truecount="0" falsecount="2"/>
+        <line num="51" count="0" type="stmt"/>
+        <line num="55" count="0" type="stmt"/>
+        <line num="56" count="0" type="stmt"/>
+        <line num="58" count="0" type="stmt"/>
+        <line num="59" count="0" type="stmt"/>
+        <line num="61" count="0" type="stmt"/>
+        <line num="62" count="0" type="stmt"/>
+        <line num="63" count="0" type="cond" truecount="0" falsecount="2"/>
+        <line num="64" count="0" type="stmt"/>
+        <line num="67" count="0" type="cond" truecount="0" falsecount="2"/>
+        <line num="68" count="0" type="stmt"/>
+        <line num="69" count="0" type="cond" truecount="0" falsecount="2"/>
+        <line num="70" count="0" type="cond" truecount="0" falsecount="5"/>
+        <line num="71" count="0" type="stmt"/>
+        <line num="73" count="0" type="cond" truecount="0" falsecount="2"/>
+        <line num="74" count="0" type="stmt"/>
+        <line num="78" count="0" type="stmt"/>
+        <line num="93" count="0" type="cond" truecount="0" falsecount="2"/>
+        <line num="94" count="0" type="cond" truecount="0" falsecount="2"/>
         <line num="96" count="0" type="stmt"/>
-        <line num="101" count="10" type="stmt"/>
-        <line num="102" count="10" type="cond" truecount="2" falsecount="0"/>
-        <line num="103" count="2" type="stmt"/>
-        <line num="106" count="8" type="stmt"/>
-        <line num="107" count="7" type="stmt"/>
-        <line num="108" count="7" type="cond" truecount="2" falsecount="0"/>
-        <line num="109" count="1" type="stmt"/>
-        <line num="112" count="6" type="stmt"/>
-        <line num="113" count="6" type="cond" truecount="2" falsecount="0"/>
-        <line num="114" count="1" type="stmt"/>
-        <line num="116" count="5" type="cond" truecount="2" falsecount="0"/>
-        <line num="117" count="1" type="stmt"/>
-        <line num="120" count="4" type="cond" truecount="2" falsecount="0"/>
-        <line num="122" count="4" type="cond" truecount="2" falsecount="0"/>
-        <line num="123" count="4" type="stmt"/>
-        <line num="124" count="4" type="cond" truecount="2" falsecount="0"/>
-        <line num="125" count="1" type="stmt"/>
-        <line num="132" count="3" type="cond" truecount="2" falsecount="0"/>
-        <line num="136" count="3" type="stmt"/>
-        <line num="143" count="3" type="stmt"/>
-        <line num="167" count="2" type="stmt"/>
-        <line num="168" count="2" type="stmt"/>
-        <line num="170" count="2" type="stmt"/>
-        <line num="183" count="2" type="stmt"/>
-        <line num="189" count="2" type="cond" truecount="2" falsecount="0"/>
-        <line num="190" count="1" type="cond" truecount="1" falsecount="1"/>
-        <line num="192" count="1" type="cond" truecount="1" falsecount="1"/>
-        <line num="193" count="1" type="stmt"/>
+        <line num="101" count="0" type="stmt"/>
+        <line num="102" count="0" type="cond" truecount="0" falsecount="2"/>
+        <line num="103" count="0" type="stmt"/>
+        <line num="106" count="0" type="stmt"/>
+        <line num="107" count="0" type="stmt"/>
+        <line num="108" count="0" type="cond" truecount="0" falsecount="2"/>
+        <line num="109" count="0" type="stmt"/>
+        <line num="112" count="0" type="stmt"/>
+        <line num="113" count="0" type="cond" truecount="0" falsecount="2"/>
+        <line num="114" count="0" type="stmt"/>
+        <line num="116" count="0" type="cond" truecount="0" falsecount="2"/>
+        <line num="117" count="0" type="stmt"/>
+        <line num="120" count="0" type="cond" truecount="0" falsecount="2"/>
+        <line num="122" count="0" type="cond" truecount="0" falsecount="2"/>
+        <line num="123" count="0" type="stmt"/>
+        <line num="124" count="0" type="cond" truecount="0" falsecount="2"/>
+        <line num="125" count="0" type="stmt"/>
+        <line num="132" count="0" type="cond" truecount="0" falsecount="2"/>
+        <line num="136" count="0" type="stmt"/>
+        <line num="143" count="0" type="stmt"/>
+        <line num="167" count="0" type="stmt"/>
+        <line num="168" count="0" type="stmt"/>
+        <line num="170" count="0" type="stmt"/>
+        <line num="183" count="0" type="stmt"/>
+        <line num="189" count="0" type="cond" truecount="0" falsecount="2"/>
+        <line num="190" count="0" type="cond" truecount="0" falsecount="2"/>
+        <line num="192" count="0" type="cond" truecount="0" falsecount="2"/>
+        <line num="193" count="0" type="stmt"/>
         <line num="195" count="0" type="stmt"/>
-        <line num="200" count="12" type="stmt"/>
-        <line num="201" count="12" type="cond" truecount="2" falsecount="0"/>
-        <line num="202" count="2" type="stmt"/>
-        <line num="205" count="10" type="stmt"/>
-        <line num="206" count="10" type="stmt"/>
-        <line num="210" count="10" type="stmt"/>
-        <line num="211" count="10" type="cond" truecount="2" falsecount="0"/>
-        <line num="213" count="10" type="cond" truecount="2" falsecount="0"/>
-        <line num="214" count="1" type="stmt"/>
-        <line num="217" count="9" type="cond" truecount="4" falsecount="0"/>
-        <line num="218" count="1" type="stmt"/>
-        <line num="221" count="8" type="stmt"/>
-        <line num="222" count="8" type="cond" truecount="2" falsecount="0"/>
-        <line num="223" count="8" type="cond" truecount="2" falsecount="0"/>
-        <line num="227" count="8" type="cond" truecount="4" falsecount="0"/>
-        <line num="228" count="8" type="stmt"/>
-        <line num="229" count="8" type="stmt"/>
-        <line num="230" count="8" type="stmt"/>
-        <line num="232" count="8" type="stmt"/>
-        <line num="233" count="8" type="cond" truecount="2" falsecount="0"/>
-        <line num="234" count="1" type="stmt"/>
-        <line num="235" count="7" type="cond" truecount="4" falsecount="0"/>
-        <line num="236" count="4" type="stmt"/>
-        <line num="237" count="3" type="cond" truecount="4" falsecount="0"/>
-        <line num="238" count="1" type="stmt"/>
-        <line num="239" count="2" type="cond" truecount="1" falsecount="1"/>
-        <line num="240" count="2" type="stmt"/>
+        <line num="200" count="0" type="stmt"/>
+        <line num="201" count="0" type="cond" truecount="0" falsecount="2"/>
+        <line num="202" count="0" type="stmt"/>
+        <line num="205" count="0" type="stmt"/>
+        <line num="206" count="0" type="stmt"/>
+        <line num="210" count="0" type="stmt"/>
+        <line num="211" count="0" type="cond" truecount="0" falsecount="2"/>
+        <line num="213" count="0" type="cond" truecount="0" falsecount="2"/>
+        <line num="214" count="0" type="stmt"/>
+        <line num="217" count="0" type="cond" truecount="0" falsecount="4"/>
+        <line num="218" count="0" type="stmt"/>
+        <line num="221" count="0" type="stmt"/>
+        <line num="222" count="0" type="cond" truecount="0" falsecount="2"/>
+        <line num="223" count="0" type="cond" truecount="0" falsecount="2"/>
+        <line num="227" count="0" type="cond" truecount="0" falsecount="4"/>
+        <line num="228" count="0" type="stmt"/>
+        <line num="229" count="0" type="stmt"/>
+        <line num="230" count="0" type="stmt"/>
+        <line num="232" count="0" type="stmt"/>
+        <line num="233" count="0" type="cond" truecount="0" falsecount="2"/>
+        <line num="234" count="0" type="stmt"/>
+        <line num="235" count="0" type="cond" truecount="0" falsecount="4"/>
+        <line num="236" count="0" type="stmt"/>
+        <line num="237" count="0" type="cond" truecount="0" falsecount="4"/>
+        <line num="238" count="0" type="stmt"/>
+        <line num="239" count="0" type="cond" truecount="0" falsecount="2"/>
+        <line num="240" count="0" type="stmt"/>
         <line num="242" count="0" type="stmt"/>
-        <line num="245" count="8" type="stmt"/>
-        <line num="246" count="8" type="stmt"/>
-        <line num="247" count="8" type="cond" truecount="2" falsecount="0"/>
-        <line num="248" count="8" type="cond" truecount="2" falsecount="0"/>
-        <line num="249" count="8" type="stmt"/>
-        <line num="255" count="8" type="cond" truecount="2" falsecount="0"/>
-        <line num="256" count="2" type="cond" truecount="1" falsecount="1"/>
-        <line num="258" count="8" type="cond" truecount="2" falsecount="0"/>
-        <line num="259" count="1" type="stmt"/>
-        <line num="262" count="8" type="stmt"/>
-        <line num="264" count="8" type="cond" truecount="4" falsecount="0"/>
-        <line num="265" count="4" type="stmt"/>
-        <line num="266" count="4" type="stmt"/>
-        <line num="267" count="4" type="stmt"/>
-        <line num="268" count="4" type="stmt"/>
-        <line num="269" count="4" type="stmt"/>
-        <line num="271" count="4" type="stmt"/>
-        <line num="272" count="4" type="stmt"/>
-        <line num="273" count="4" type="cond" truecount="1" falsecount="1"/>
-        <line num="274" count="4" type="stmt"/>
-        <line num="277" count="1" type="stmt"/>
-        <line num="281" count="8" type="stmt"/>
-        <line num="282" count="8" type="cond" truecount="2" falsecount="0"/>
-        <line num="283" count="2" type="stmt"/>
-        <line num="284" count="2" type="cond" truecount="1" falsecount="1"/>
-        <line num="285" count="2" type="cond" truecount="2" falsecount="0"/>
-        <line num="286" count="1" type="stmt"/>
-        <line num="289" count="2" type="cond" truecount="2" falsecount="0"/>
-        <line num="290" count="1" type="stmt"/>
-        <line num="291" count="1" type="cond" truecount="1" falsecount="1"/>
-        <line num="292" count="1" type="stmt"/>
-        <line num="293" count="1" type="stmt"/>
-        <line num="295" count="1" type="cond" truecount="1" falsecount="1"/>
-        <line num="296" count="1" type="stmt"/>
-        <line num="297" count="1" type="cond" truecount="1" falsecount="1"/>
-        <line num="298" count="1" type="stmt"/>
-        <line num="302" count="2" type="stmt"/>
-        <line num="304" count="2" type="stmt"/>
-        <line num="305" count="2" type="stmt"/>
-        <line num="329" count="8" type="stmt"/>
+        <line num="245" count="0" type="stmt"/>
+        <line num="246" count="0" type="stmt"/>
+        <line num="247" count="0" type="cond" truecount="0" falsecount="2"/>
+        <line num="248" count="0" type="cond" truecount="0" falsecount="2"/>
+        <line num="249" count="0" type="stmt"/>
+        <line num="255" count="0" type="cond" truecount="0" falsecount="2"/>
+        <line num="256" count="0" type="cond" truecount="0" falsecount="2"/>
+        <line num="258" count="0" type="cond" truecount="0" falsecount="2"/>
+        <line num="259" count="0" type="stmt"/>
+        <line num="262" count="0" type="stmt"/>
+        <line num="264" count="0" type="cond" truecount="0" falsecount="4"/>
+        <line num="265" count="0" type="stmt"/>
+        <line num="266" count="0" type="stmt"/>
+        <line num="267" count="0" type="stmt"/>
+        <line num="268" count="0" type="stmt"/>
+        <line num="269" count="0" type="stmt"/>
+        <line num="271" count="0" type="stmt"/>
+        <line num="272" count="0" type="stmt"/>
+        <line num="273" count="0" type="cond" truecount="0" falsecount="2"/>
+        <line num="274" count="0" type="stmt"/>
+        <line num="277" count="0" type="stmt"/>
+        <line num="281" count="0" type="stmt"/>
+        <line num="282" count="0" type="cond" truecount="0" falsecount="2"/>
+        <line num="283" count="0" type="stmt"/>
+        <line num="284" count="0" type="cond" truecount="0" falsecount="2"/>
+        <line num="285" count="0" type="cond" truecount="0" falsecount="2"/>
+        <line num="286" count="0" type="stmt"/>
+        <line num="289" count="0" type="cond" truecount="0" falsecount="2"/>
+        <line num="290" count="0" type="stmt"/>
+        <line num="291" count="0" type="cond" truecount="0" falsecount="2"/>
+        <line num="292" count="0" type="stmt"/>
+        <line num="293" count="0" type="stmt"/>
+        <line num="295" count="0" type="cond" truecount="0" falsecount="2"/>
+        <line num="296" count="0" type="stmt"/>
+        <line num="297" count="0" type="cond" truecount="0" falsecount="2"/>
+        <line num="298" count="0" type="stmt"/>
+        <line num="302" count="0" type="stmt"/>
+        <line num="304" count="0" type="stmt"/>
+        <line num="305" count="0" type="stmt"/>
+        <line num="329" count="0" type="stmt"/>
         <line num="363" count="0" type="cond" truecount="0" falsecount="2"/>
         <line num="364" count="0" type="cond" truecount="0" falsecount="2"/>
         <line num="366" count="0" type="cond" truecount="0" falsecount="2"/>
         <line num="367" count="0" type="stmt"/>
         <line num="369" count="0" type="stmt"/>
-        <line num="374" count="3" type="stmt"/>
-        <line num="375" count="3" type="stmt"/>
-        <line num="376" count="3" type="stmt"/>
-        <line num="378" count="2" type="stmt"/>
-        <line num="383" count="2" type="cond" truecount="2" falsecount="0"/>
-        <line num="384" count="1" type="stmt"/>
-        <line num="387" count="1" type="stmt"/>
-        <line num="389" count="1" type="stmt"/>
-        <line num="402" count="1" type="stmt"/>
-        <line num="404" count="1" type="cond" truecount="1" falsecount="1"/>
-        <line num="405" count="1" type="cond" truecount="1" falsecount="1"/>
+        <line num="374" count="0" type="stmt"/>
+        <line num="375" count="0" type="stmt"/>
+        <line num="376" count="0" type="stmt"/>
+        <line num="378" count="0" type="stmt"/>
+        <line num="383" count="0" type="cond" truecount="0" falsecount="2"/>
+        <line num="384" count="0" type="stmt"/>
+        <line num="387" count="0" type="stmt"/>
+        <line num="389" count="0" type="stmt"/>
+        <line num="402" count="0" type="stmt"/>
+        <line num="404" count="0" type="cond" truecount="0" falsecount="2"/>
+        <line num="405" count="0" type="cond" truecount="0" falsecount="2"/>
         <line num="407" count="0" type="stmt"/>
-<<<<<<< HEAD
-        <line num="411" count="25" type="stmt"/>
-      </file>
-      <file name="routes.js" path="C:\Users\SHAKIR\Desktop\CASE_Studie project2\smart-waste\backend\src\modules\billing\routes.js">
-        <metrics statements="7" coveredstatements="7" conditionals="0" coveredconditionals="0" methods="0" coveredmethods="0"/>
-        <line num="1" count="1" type="stmt"/>
-        <line num="2" count="1" type="stmt"/>
-        <line num="4" count="1" type="stmt"/>
-        <line num="5" count="1" type="stmt"/>
-        <line num="6" count="1" type="stmt"/>
-        <line num="7" count="1" type="stmt"/>
-        <line num="9" count="1" type="stmt"/>
-=======
         <line num="411" count="0" type="stmt"/>
       </file>
       <file name="routes.js" path="C:\Users\ASUS\Documents\GitHub\smart-waste\backend\src\modules\billing\routes.js">
@@ -1286,7 +1368,6 @@
         <line num="288" count="0" type="stmt"/>
         <line num="298" count="0" type="stmt"/>
         <line num="301" count="0" type="stmt"/>
->>>>>>> f650dc34
       </file>
     </package>
   </project>
