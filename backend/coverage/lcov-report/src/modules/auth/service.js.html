
<!doctype html>
<html lang="en">

<head>
    <title>Code coverage report for src/modules/auth/service.js</title>
    <meta charset="utf-8" />
    <link rel="stylesheet" href="../../../prettify.css" />
    <link rel="stylesheet" href="../../../base.css" />
    <link rel="shortcut icon" type="image/x-icon" href="../../../favicon.png" />
    <meta name="viewport" content="width=device-width, initial-scale=1" />
    <style type='text/css'>
        .coverage-summary .sorter {
            background-image: url(../../../sort-arrow-sprite.png);
        }
    </style>
</head>
    
<body>
<div class='wrapper'>
    <div class='pad1'>
        <h1><a href="../../../index.html">All files</a> / <a href="index.html">src/modules/auth</a> service.js</h1>
        <div class='clearfix'>
            
            <div class='fl pad1y space-right2'>
                <span class="strong">9.09% </span>
                <span class="quiet">Statements</span>
                <span class='fraction'>4/44</span>
            </div>
        
            
            <div class='fl pad1y space-right2'>
                <span class="strong">0% </span>
                <span class="quiet">Branches</span>
                <span class='fraction'>0/18</span>
            </div>
        
            
            <div class='fl pad1y space-right2'>
                <span class="strong">0% </span>
                <span class="quiet">Functions</span>
                <span class='fraction'>0/4</span>
            </div>
        
            
            <div class='fl pad1y space-right2'>
                <span class="strong">9.3% </span>
                <span class="quiet">Lines</span>
                <span class='fraction'>4/43</span>
            </div>
        
            
        </div>
        <p class="quiet">
            Press <em>n</em> or <em>j</em> to go to the next uncovered block, <em>b</em>, <em>p</em> or <em>k</em> for the previous block.
        </p>
        <template id="filterTemplate">
            <div class="quiet">
                Filter:
                <input type="search" id="fileSearch">
            </div>
        </template>
    </div>
    <div class='status-line low'></div>
    <pre><table class="coverage">
<tr><td class="line-count quiet"><a name='L1'></a><a href='#L1'>1</a>
<a name='L2'></a><a href='#L2'>2</a>
<a name='L3'></a><a href='#L3'>3</a>
<a name='L4'></a><a href='#L4'>4</a>
<a name='L5'></a><a href='#L5'>5</a>
<a name='L6'></a><a href='#L6'>6</a>
<a name='L7'></a><a href='#L7'>7</a>
<a name='L8'></a><a href='#L8'>8</a>
<a name='L9'></a><a href='#L9'>9</a>
<a name='L10'></a><a href='#L10'>10</a>
<a name='L11'></a><a href='#L11'>11</a>
<a name='L12'></a><a href='#L12'>12</a>
<a name='L13'></a><a href='#L13'>13</a>
<a name='L14'></a><a href='#L14'>14</a>
<a name='L15'></a><a href='#L15'>15</a>
<a name='L16'></a><a href='#L16'>16</a>
<a name='L17'></a><a href='#L17'>17</a>
<a name='L18'></a><a href='#L18'>18</a>
<a name='L19'></a><a href='#L19'>19</a>
<a name='L20'></a><a href='#L20'>20</a>
<a name='L21'></a><a href='#L21'>21</a>
<a name='L22'></a><a href='#L22'>22</a>
<a name='L23'></a><a href='#L23'>23</a>
<a name='L24'></a><a href='#L24'>24</a>
<a name='L25'></a><a href='#L25'>25</a>
<a name='L26'></a><a href='#L26'>26</a>
<a name='L27'></a><a href='#L27'>27</a>
<a name='L28'></a><a href='#L28'>28</a>
<a name='L29'></a><a href='#L29'>29</a>
<a name='L30'></a><a href='#L30'>30</a>
<a name='L31'></a><a href='#L31'>31</a>
<a name='L32'></a><a href='#L32'>32</a>
<a name='L33'></a><a href='#L33'>33</a>
<a name='L34'></a><a href='#L34'>34</a>
<a name='L35'></a><a href='#L35'>35</a>
<a name='L36'></a><a href='#L36'>36</a>
<a name='L37'></a><a href='#L37'>37</a>
<a name='L38'></a><a href='#L38'>38</a>
<a name='L39'></a><a href='#L39'>39</a>
<a name='L40'></a><a href='#L40'>40</a>
<a name='L41'></a><a href='#L41'>41</a>
<a name='L42'></a><a href='#L42'>42</a>
<a name='L43'></a><a href='#L43'>43</a>
<a name='L44'></a><a href='#L44'>44</a>
<a name='L45'></a><a href='#L45'>45</a>
<a name='L46'></a><a href='#L46'>46</a>
<a name='L47'></a><a href='#L47'>47</a>
<a name='L48'></a><a href='#L48'>48</a>
<a name='L49'></a><a href='#L49'>49</a>
<a name='L50'></a><a href='#L50'>50</a>
<a name='L51'></a><a href='#L51'>51</a>
<a name='L52'></a><a href='#L52'>52</a>
<a name='L53'></a><a href='#L53'>53</a>
<a name='L54'></a><a href='#L54'>54</a>
<a name='L55'></a><a href='#L55'>55</a>
<a name='L56'></a><a href='#L56'>56</a>
<a name='L57'></a><a href='#L57'>57</a>
<a name='L58'></a><a href='#L58'>58</a>
<a name='L59'></a><a href='#L59'>59</a>
<a name='L60'></a><a href='#L60'>60</a>
<a name='L61'></a><a href='#L61'>61</a>
<a name='L62'></a><a href='#L62'>62</a>
<a name='L63'></a><a href='#L63'>63</a>
<a name='L64'></a><a href='#L64'>64</a>
<a name='L65'></a><a href='#L65'>65</a>
<a name='L66'></a><a href='#L66'>66</a>
<a name='L67'></a><a href='#L67'>67</a>
<a name='L68'></a><a href='#L68'>68</a>
<a name='L69'></a><a href='#L69'>69</a>
<a name='L70'></a><a href='#L70'>70</a>
<a name='L71'></a><a href='#L71'>71</a>
<a name='L72'></a><a href='#L72'>72</a>
<a name='L73'></a><a href='#L73'>73</a>
<a name='L74'></a><a href='#L74'>74</a>
<a name='L75'></a><a href='#L75'>75</a>
<a name='L76'></a><a href='#L76'>76</a>
<a name='L77'></a><a href='#L77'>77</a>
<a name='L78'></a><a href='#L78'>78</a>
<a name='L79'></a><a href='#L79'>79</a>
<a name='L80'></a><a href='#L80'>80</a>
<a name='L81'></a><a href='#L81'>81</a>
<a name='L82'></a><a href='#L82'>82</a>
<a name='L83'></a><a href='#L83'>83</a>
<a name='L84'></a><a href='#L84'>84</a>
<a name='L85'></a><a href='#L85'>85</a>
<a name='L86'></a><a href='#L86'>86</a></td><td class="line-coverage quiet"><span class="cline-any cline-yes">1x</span>
<span class="cline-any cline-neutral">&nbsp;</span>
<span class="cline-any cline-neutral">&nbsp;</span>
<span class="cline-any cline-no">&nbsp;</span>
<span class="cline-any cline-neutral">&nbsp;</span>
<span class="cline-any cline-neutral">&nbsp;</span>
<span class="cline-any cline-neutral">&nbsp;</span>
<span class="cline-any cline-neutral">&nbsp;</span>
<span class="cline-any cline-neutral">&nbsp;</span>
<span class="cline-any cline-neutral">&nbsp;</span>
<span class="cline-any cline-neutral">&nbsp;</span>
<span class="cline-any cline-yes">1x</span>
<span class="cline-any cline-yes">1x</span>
<span class="cline-any cline-neutral">&nbsp;</span>
<span class="cline-any cline-neutral">&nbsp;</span>
<span class="cline-any cline-no">&nbsp;</span>
<span class="cline-any cline-no">&nbsp;</span>
<span class="cline-any cline-no">&nbsp;</span>
<span class="cline-any cline-neutral">&nbsp;</span>
<span class="cline-any cline-no">&nbsp;</span>
<span class="cline-any cline-no">&nbsp;</span>
<span class="cline-any cline-no">&nbsp;</span>
<span class="cline-any cline-no">&nbsp;</span>
<span class="cline-any cline-no">&nbsp;</span>
<span class="cline-any cline-no">&nbsp;</span>
<span class="cline-any cline-neutral">&nbsp;</span>
<span class="cline-any cline-neutral">&nbsp;</span>
<span class="cline-any cline-no">&nbsp;</span>
<span class="cline-any cline-no">&nbsp;</span>
<span class="cline-any cline-no">&nbsp;</span>
<span class="cline-any cline-no">&nbsp;</span>
<span class="cline-any cline-neutral">&nbsp;</span>
<span class="cline-any cline-neutral">&nbsp;</span>
<span class="cline-any cline-no">&nbsp;</span>
<span class="cline-any cline-no">&nbsp;</span>
<span class="cline-any cline-no">&nbsp;</span>
<span class="cline-any cline-no">&nbsp;</span>
<span class="cline-any cline-neutral">&nbsp;</span>
<span class="cline-any cline-neutral">&nbsp;</span>
<span class="cline-any cline-no">&nbsp;</span>
<span class="cline-any cline-no">&nbsp;</span>
<span class="cline-any cline-no">&nbsp;</span>
<span class="cline-any cline-no">&nbsp;</span>
<span class="cline-any cline-no">&nbsp;</span>
<span class="cline-any cline-no">&nbsp;</span>
<span class="cline-any cline-no">&nbsp;</span>
<span class="cline-any cline-no">&nbsp;</span>
<span class="cline-any cline-neutral">&nbsp;</span>
<span class="cline-any cline-no">&nbsp;</span>
<span class="cline-any cline-neutral">&nbsp;</span>
<span class="cline-any cline-neutral">&nbsp;</span>
<span class="cline-any cline-no">&nbsp;</span>
<span class="cline-any cline-neutral">&nbsp;</span>
<span class="cline-any cline-no">&nbsp;</span>
<span class="cline-any cline-neutral">&nbsp;</span>
<span class="cline-any cline-neutral">&nbsp;</span>
<span class="cline-any cline-neutral">&nbsp;</span>
<span class="cline-any cline-no">&nbsp;</span>
<span class="cline-any cline-no">&nbsp;</span>
<span class="cline-any cline-no">&nbsp;</span>
<span class="cline-any cline-no">&nbsp;</span>
<span class="cline-any cline-no">&nbsp;</span>
<span class="cline-any cline-no">&nbsp;</span>
<span class="cline-any cline-neutral">&nbsp;</span>
<span class="cline-any cline-neutral">&nbsp;</span>
<span class="cline-any cline-no">&nbsp;</span>
<span class="cline-any cline-no">&nbsp;</span>
<span class="cline-any cline-neutral">&nbsp;</span>
<span class="cline-any cline-neutral">&nbsp;</span>
<span class="cline-any cline-neutral">&nbsp;</span>
<span class="cline-any cline-neutral">&nbsp;</span>
<span class="cline-any cline-neutral">&nbsp;</span>
<span class="cline-any cline-neutral">&nbsp;</span>
<span class="cline-any cline-no">&nbsp;</span>
<span class="cline-any cline-neutral">&nbsp;</span>
<span class="cline-any cline-neutral">&nbsp;</span>
<span class="cline-any cline-neutral">&nbsp;</span>
<span class="cline-any cline-no">&nbsp;</span>
<span class="cline-any cline-neutral">&nbsp;</span>
<span class="cline-any cline-neutral">&nbsp;</span>
<span class="cline-any cline-yes">1x</span>
<span class="cline-any cline-neutral">&nbsp;</span>
<span class="cline-any cline-neutral">&nbsp;</span>
<span class="cline-any cline-neutral">&nbsp;</span>
<span class="cline-any cline-neutral">&nbsp;</span>
<span class="cline-any cline-neutral">&nbsp;</span></td><td class="text"><pre class="prettyprint lang-js">const User = require('../../models/User');
&nbsp;
function <span class="fstat-no" title="function not covered" >mapUser(</span>userDoc) {
<span class="cstat-no" title="statement not covered" >  return {</span>
    id: userDoc.id,
    email: userDoc.email,
    name: userDoc.name,
    role: userDoc.role,
  };
}
&nbsp;
const MAX_FAILED_ATTEMPTS = 3;
const LOCK_DURATION_MINUTES = 15;
&nbsp;
async function <span class="fstat-no" title="function not covered" >authenticate(</span>email, password) {
  const normalizedEmail = <span class="cstat-no" title="statement not covered" >email.trim().toLowerCase();</span>
  const user = <span class="cstat-no" title="statement not covered" >await User.findOne({ email: normalizedEmail });</span>
<span class="cstat-no" title="statement not covered" >  if (!user) <span class="cstat-no" title="statement not covered" >return null;</span></span>
&nbsp;
  const now = <span class="cstat-no" title="statement not covered" >new Date();</span>
<span class="cstat-no" title="statement not covered" >  if (user.lockUntil &amp;&amp; user.lockUntil &gt; now) {</span>
    const error = <span class="cstat-no" title="statement not covered" >new Error('Too many failed attempts. Please try again later.');</span>
<span class="cstat-no" title="statement not covered" >    error.code = 'ACCOUNT_LOCKED';</span>
<span class="cstat-no" title="statement not covered" >    error.lockUntil = user.lockUntil;</span>
<span class="cstat-no" title="statement not covered" >    throw error;</span>
  }
&nbsp;
<span class="cstat-no" title="statement not covered" >  if (user.lockUntil &amp;&amp; user.lockUntil &lt;= now) {</span>
<span class="cstat-no" title="statement not covered" >    user.failedLoginAttempts = 0;</span>
<span class="cstat-no" title="statement not covered" >    user.lockUntil = null;</span>
<span class="cstat-no" title="statement not covered" >    await user.save();</span>
  }
&nbsp;
<span class="cstat-no" title="statement not covered" >  if (!user.isActive) {</span>
    const error = <span class="cstat-no" title="statement not covered" >new Error('This account is not active. Please contact support.');</span>
<span class="cstat-no" title="statement not covered" >    error.code = 'ACCOUNT_INACTIVE';</span>
<span class="cstat-no" title="statement not covered" >    throw error;</span>
  }
&nbsp;
  const passwordOk = <span class="cstat-no" title="statement not covered" >await user.verifyPassword(password);</span>
<span class="cstat-no" title="statement not covered" >  if (!passwordOk) {</span>
    const lockedUntil = <span class="cstat-no" title="statement not covered" >await user.registerFailedLogin(MAX_FAILED_ATTEMPTS, LOCK_DURATION_MINUTES);</span>
<span class="cstat-no" title="statement not covered" >    if (lockedUntil) {</span>
      const error = <span class="cstat-no" title="statement not covered" >new Error('Account locked due to repeated failed attempts.');</span>
<span class="cstat-no" title="statement not covered" >      error.code = 'ACCOUNT_LOCKED';</span>
<span class="cstat-no" title="statement not covered" >      error.lockUntil = lockedUntil;</span>
<span class="cstat-no" title="statement not covered" >      throw error;</span>
    }
<span class="cstat-no" title="statement not covered" >    return null;</span>
  }
&nbsp;
<span class="cstat-no" title="statement not covered" >  await user.resetLoginAttempts();</span>
&nbsp;
<span class="cstat-no" title="statement not covered" >  return mapUser(user);</span>
}
&nbsp;
async function <span class="fstat-no" title="function not covered" >createUser(</span>{ name, email, password }) {
  const normalizedEmail = <span class="cstat-no" title="statement not covered" >email.trim().toLowerCase();</span>
  const existing = <span class="cstat-no" title="statement not covered" >await User.findOne({ email: normalizedEmail });</span>
<span class="cstat-no" title="statement not covered" >  if (existing) {</span>
    const error = <span class="cstat-no" title="statement not covered" >new Error('An account already exists for this email');</span>
<span class="cstat-no" title="statement not covered" >    error.code = 'EMAIL_TAKEN';</span>
<span class="cstat-no" title="statement not covered" >    throw error;</span>
  }
&nbsp;
  const passwordHash = <span class="cstat-no" title="statement not covered" >await User.hashPassword(password);</span>
  const user = <span class="cstat-no" title="statement not covered" >await User.create({</span>
    name: name.trim(),
    email: normalizedEmail,
    passwordHash,
    role: 'regular',
  });
&nbsp;
<span class="cstat-no" title="statement not covered" >  return mapUser(user);</span>
}
&nbsp;
async function <span class="fstat-no" title="function not covered" >findUserByEmail(</span>email) {
<span class="cstat-no" title="statement not covered" >  return User.findOne({ email: email.trim().toLowerCase() });</span>
}
&nbsp;
module.exports = {
  authenticate,
  createUser,
  findUserByEmail,
};
&nbsp;</pre></td></tr></table></pre>

                <div class='push'></div><!-- for sticky footer -->
            </div><!-- /wrapper -->
            <div class='footer quiet pad2 space-top1 center small'>
                Code coverage generated by
                <a href="https://istanbul.js.org/" target="_blank" rel="noopener noreferrer">istanbul</a>
<<<<<<< HEAD
                at 2025-10-17T11:56:32.983Z
=======
                at 2025-10-17T12:11:42.545Z
>>>>>>> f650dc34
            </div>
        <script src="../../../prettify.js"></script>
        <script>
            window.onload = function () {
                prettyPrint();
            };
        </script>
        <script src="../../../sorter.js"></script>
        <script src="../../../block-navigation.js"></script>
    </body>
</html>
    <|MERGE_RESOLUTION|>--- conflicted
+++ resolved
@@ -23,9 +23,9 @@
         <div class='clearfix'>
             
             <div class='fl pad1y space-right2'>
-                <span class="strong">9.09% </span>
+                <span class="strong">0% </span>
                 <span class="quiet">Statements</span>
-                <span class='fraction'>4/44</span>
+                <span class='fraction'>0/44</span>
             </div>
         
             
@@ -44,9 +44,9 @@
         
             
             <div class='fl pad1y space-right2'>
-                <span class="strong">9.3% </span>
+                <span class="strong">0% </span>
                 <span class="quiet">Lines</span>
-                <span class='fraction'>4/43</span>
+                <span class='fraction'>0/43</span>
             </div>
         
             
@@ -148,92 +148,92 @@
 <a name='L83'></a><a href='#L83'>83</a>
 <a name='L84'></a><a href='#L84'>84</a>
 <a name='L85'></a><a href='#L85'>85</a>
-<a name='L86'></a><a href='#L86'>86</a></td><td class="line-coverage quiet"><span class="cline-any cline-yes">1x</span>
-<span class="cline-any cline-neutral">&nbsp;</span>
-<span class="cline-any cline-neutral">&nbsp;</span>
-<span class="cline-any cline-no">&nbsp;</span>
-<span class="cline-any cline-neutral">&nbsp;</span>
-<span class="cline-any cline-neutral">&nbsp;</span>
-<span class="cline-any cline-neutral">&nbsp;</span>
-<span class="cline-any cline-neutral">&nbsp;</span>
-<span class="cline-any cline-neutral">&nbsp;</span>
-<span class="cline-any cline-neutral">&nbsp;</span>
-<span class="cline-any cline-neutral">&nbsp;</span>
-<span class="cline-any cline-yes">1x</span>
-<span class="cline-any cline-yes">1x</span>
-<span class="cline-any cline-neutral">&nbsp;</span>
-<span class="cline-any cline-neutral">&nbsp;</span>
-<span class="cline-any cline-no">&nbsp;</span>
-<span class="cline-any cline-no">&nbsp;</span>
-<span class="cline-any cline-no">&nbsp;</span>
-<span class="cline-any cline-neutral">&nbsp;</span>
-<span class="cline-any cline-no">&nbsp;</span>
-<span class="cline-any cline-no">&nbsp;</span>
-<span class="cline-any cline-no">&nbsp;</span>
-<span class="cline-any cline-no">&nbsp;</span>
-<span class="cline-any cline-no">&nbsp;</span>
-<span class="cline-any cline-no">&nbsp;</span>
-<span class="cline-any cline-neutral">&nbsp;</span>
-<span class="cline-any cline-neutral">&nbsp;</span>
-<span class="cline-any cline-no">&nbsp;</span>
-<span class="cline-any cline-no">&nbsp;</span>
-<span class="cline-any cline-no">&nbsp;</span>
-<span class="cline-any cline-no">&nbsp;</span>
-<span class="cline-any cline-neutral">&nbsp;</span>
-<span class="cline-any cline-neutral">&nbsp;</span>
-<span class="cline-any cline-no">&nbsp;</span>
-<span class="cline-any cline-no">&nbsp;</span>
-<span class="cline-any cline-no">&nbsp;</span>
-<span class="cline-any cline-no">&nbsp;</span>
-<span class="cline-any cline-neutral">&nbsp;</span>
-<span class="cline-any cline-neutral">&nbsp;</span>
-<span class="cline-any cline-no">&nbsp;</span>
-<span class="cline-any cline-no">&nbsp;</span>
-<span class="cline-any cline-no">&nbsp;</span>
-<span class="cline-any cline-no">&nbsp;</span>
-<span class="cline-any cline-no">&nbsp;</span>
-<span class="cline-any cline-no">&nbsp;</span>
-<span class="cline-any cline-no">&nbsp;</span>
-<span class="cline-any cline-no">&nbsp;</span>
-<span class="cline-any cline-neutral">&nbsp;</span>
-<span class="cline-any cline-no">&nbsp;</span>
-<span class="cline-any cline-neutral">&nbsp;</span>
-<span class="cline-any cline-neutral">&nbsp;</span>
-<span class="cline-any cline-no">&nbsp;</span>
-<span class="cline-any cline-neutral">&nbsp;</span>
-<span class="cline-any cline-no">&nbsp;</span>
-<span class="cline-any cline-neutral">&nbsp;</span>
-<span class="cline-any cline-neutral">&nbsp;</span>
-<span class="cline-any cline-neutral">&nbsp;</span>
-<span class="cline-any cline-no">&nbsp;</span>
-<span class="cline-any cline-no">&nbsp;</span>
-<span class="cline-any cline-no">&nbsp;</span>
-<span class="cline-any cline-no">&nbsp;</span>
-<span class="cline-any cline-no">&nbsp;</span>
-<span class="cline-any cline-no">&nbsp;</span>
-<span class="cline-any cline-neutral">&nbsp;</span>
-<span class="cline-any cline-neutral">&nbsp;</span>
-<span class="cline-any cline-no">&nbsp;</span>
-<span class="cline-any cline-no">&nbsp;</span>
-<span class="cline-any cline-neutral">&nbsp;</span>
-<span class="cline-any cline-neutral">&nbsp;</span>
-<span class="cline-any cline-neutral">&nbsp;</span>
-<span class="cline-any cline-neutral">&nbsp;</span>
-<span class="cline-any cline-neutral">&nbsp;</span>
-<span class="cline-any cline-neutral">&nbsp;</span>
-<span class="cline-any cline-no">&nbsp;</span>
-<span class="cline-any cline-neutral">&nbsp;</span>
-<span class="cline-any cline-neutral">&nbsp;</span>
-<span class="cline-any cline-neutral">&nbsp;</span>
-<span class="cline-any cline-no">&nbsp;</span>
-<span class="cline-any cline-neutral">&nbsp;</span>
-<span class="cline-any cline-neutral">&nbsp;</span>
-<span class="cline-any cline-yes">1x</span>
-<span class="cline-any cline-neutral">&nbsp;</span>
-<span class="cline-any cline-neutral">&nbsp;</span>
-<span class="cline-any cline-neutral">&nbsp;</span>
-<span class="cline-any cline-neutral">&nbsp;</span>
-<span class="cline-any cline-neutral">&nbsp;</span></td><td class="text"><pre class="prettyprint lang-js">const User = require('../../models/User');
+<a name='L86'></a><a href='#L86'>86</a></td><td class="line-coverage quiet"><span class="cline-any cline-no">&nbsp;</span>
+<span class="cline-any cline-neutral">&nbsp;</span>
+<span class="cline-any cline-neutral">&nbsp;</span>
+<span class="cline-any cline-no">&nbsp;</span>
+<span class="cline-any cline-neutral">&nbsp;</span>
+<span class="cline-any cline-neutral">&nbsp;</span>
+<span class="cline-any cline-neutral">&nbsp;</span>
+<span class="cline-any cline-neutral">&nbsp;</span>
+<span class="cline-any cline-neutral">&nbsp;</span>
+<span class="cline-any cline-neutral">&nbsp;</span>
+<span class="cline-any cline-neutral">&nbsp;</span>
+<span class="cline-any cline-no">&nbsp;</span>
+<span class="cline-any cline-no">&nbsp;</span>
+<span class="cline-any cline-neutral">&nbsp;</span>
+<span class="cline-any cline-neutral">&nbsp;</span>
+<span class="cline-any cline-no">&nbsp;</span>
+<span class="cline-any cline-no">&nbsp;</span>
+<span class="cline-any cline-no">&nbsp;</span>
+<span class="cline-any cline-neutral">&nbsp;</span>
+<span class="cline-any cline-no">&nbsp;</span>
+<span class="cline-any cline-no">&nbsp;</span>
+<span class="cline-any cline-no">&nbsp;</span>
+<span class="cline-any cline-no">&nbsp;</span>
+<span class="cline-any cline-no">&nbsp;</span>
+<span class="cline-any cline-no">&nbsp;</span>
+<span class="cline-any cline-neutral">&nbsp;</span>
+<span class="cline-any cline-neutral">&nbsp;</span>
+<span class="cline-any cline-no">&nbsp;</span>
+<span class="cline-any cline-no">&nbsp;</span>
+<span class="cline-any cline-no">&nbsp;</span>
+<span class="cline-any cline-no">&nbsp;</span>
+<span class="cline-any cline-neutral">&nbsp;</span>
+<span class="cline-any cline-neutral">&nbsp;</span>
+<span class="cline-any cline-no">&nbsp;</span>
+<span class="cline-any cline-no">&nbsp;</span>
+<span class="cline-any cline-no">&nbsp;</span>
+<span class="cline-any cline-no">&nbsp;</span>
+<span class="cline-any cline-neutral">&nbsp;</span>
+<span class="cline-any cline-neutral">&nbsp;</span>
+<span class="cline-any cline-no">&nbsp;</span>
+<span class="cline-any cline-no">&nbsp;</span>
+<span class="cline-any cline-no">&nbsp;</span>
+<span class="cline-any cline-no">&nbsp;</span>
+<span class="cline-any cline-no">&nbsp;</span>
+<span class="cline-any cline-no">&nbsp;</span>
+<span class="cline-any cline-no">&nbsp;</span>
+<span class="cline-any cline-no">&nbsp;</span>
+<span class="cline-any cline-neutral">&nbsp;</span>
+<span class="cline-any cline-no">&nbsp;</span>
+<span class="cline-any cline-neutral">&nbsp;</span>
+<span class="cline-any cline-neutral">&nbsp;</span>
+<span class="cline-any cline-no">&nbsp;</span>
+<span class="cline-any cline-neutral">&nbsp;</span>
+<span class="cline-any cline-no">&nbsp;</span>
+<span class="cline-any cline-neutral">&nbsp;</span>
+<span class="cline-any cline-neutral">&nbsp;</span>
+<span class="cline-any cline-neutral">&nbsp;</span>
+<span class="cline-any cline-no">&nbsp;</span>
+<span class="cline-any cline-no">&nbsp;</span>
+<span class="cline-any cline-no">&nbsp;</span>
+<span class="cline-any cline-no">&nbsp;</span>
+<span class="cline-any cline-no">&nbsp;</span>
+<span class="cline-any cline-no">&nbsp;</span>
+<span class="cline-any cline-neutral">&nbsp;</span>
+<span class="cline-any cline-neutral">&nbsp;</span>
+<span class="cline-any cline-no">&nbsp;</span>
+<span class="cline-any cline-no">&nbsp;</span>
+<span class="cline-any cline-neutral">&nbsp;</span>
+<span class="cline-any cline-neutral">&nbsp;</span>
+<span class="cline-any cline-neutral">&nbsp;</span>
+<span class="cline-any cline-neutral">&nbsp;</span>
+<span class="cline-any cline-neutral">&nbsp;</span>
+<span class="cline-any cline-neutral">&nbsp;</span>
+<span class="cline-any cline-no">&nbsp;</span>
+<span class="cline-any cline-neutral">&nbsp;</span>
+<span class="cline-any cline-neutral">&nbsp;</span>
+<span class="cline-any cline-neutral">&nbsp;</span>
+<span class="cline-any cline-no">&nbsp;</span>
+<span class="cline-any cline-neutral">&nbsp;</span>
+<span class="cline-any cline-neutral">&nbsp;</span>
+<span class="cline-any cline-no">&nbsp;</span>
+<span class="cline-any cline-neutral">&nbsp;</span>
+<span class="cline-any cline-neutral">&nbsp;</span>
+<span class="cline-any cline-neutral">&nbsp;</span>
+<span class="cline-any cline-neutral">&nbsp;</span>
+<span class="cline-any cline-neutral">&nbsp;</span></td><td class="text"><pre class="prettyprint lang-js">const User = <span class="cstat-no" title="statement not covered" >require('../../models/User');</span>
 &nbsp;
 function <span class="fstat-no" title="function not covered" >mapUser(</span>userDoc) {
 <span class="cstat-no" title="statement not covered" >  return {</span>
@@ -244,8 +244,8 @@
   };
 }
 &nbsp;
-const MAX_FAILED_ATTEMPTS = 3;
-const LOCK_DURATION_MINUTES = 15;
+const MAX_FAILED_ATTEMPTS = <span class="cstat-no" title="statement not covered" >3;</span>
+const LOCK_DURATION_MINUTES = <span class="cstat-no" title="statement not covered" >15;</span>
 &nbsp;
 async function <span class="fstat-no" title="function not covered" >authenticate(</span>email, password) {
   const normalizedEmail = <span class="cstat-no" title="statement not covered" >email.trim().toLowerCase();</span>
@@ -313,7 +313,7 @@
 <span class="cstat-no" title="statement not covered" >  return User.findOne({ email: email.trim().toLowerCase() });</span>
 }
 &nbsp;
-module.exports = {
+<span class="cstat-no" title="statement not covered" >module.exports = {</span>
   authenticate,
   createUser,
   findUserByEmail,
@@ -325,11 +325,7 @@
             <div class='footer quiet pad2 space-top1 center small'>
                 Code coverage generated by
                 <a href="https://istanbul.js.org/" target="_blank" rel="noopener noreferrer">istanbul</a>
-<<<<<<< HEAD
-                at 2025-10-17T11:56:32.983Z
-=======
                 at 2025-10-17T12:11:42.545Z
->>>>>>> f650dc34
             </div>
         <script src="../../../prettify.js"></script>
         <script>
