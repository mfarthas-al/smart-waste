--- conflicted
+++ resolved
@@ -23,13 +23,9 @@
         <div class='clearfix'>
             
             <div class='fl pad1y space-right2'>
-                <span class="strong">14.67% </span>
+                <span class="strong">0% </span>
                 <span class="quiet">Statements</span>
-<<<<<<< HEAD
-                <span class='fraction'>49/334</span>
-=======
                 <span class='fraction'>0/334</span>
->>>>>>> f650dc34
             </div>
         
             
@@ -48,13 +44,9 @@
         
             
             <div class='fl pad1y space-right2'>
-                <span class="strong">15.75% </span>
+                <span class="strong">0% </span>
                 <span class="quiet">Lines</span>
-<<<<<<< HEAD
-                <span class='fraction'>49/311</span>
-=======
                 <span class='fraction'>0/311</span>
->>>>>>> f650dc34
             </div>
         
             
@@ -88,19 +80,10 @@
 </thead>
 <tbody><tr>
 	<td class="file low" data-value="controller.js"><a href="controller.js.html">controller.js</a></td>
-	<td data-value="11.76" class="pic low">
-	<div class="chart"><div class="cover-fill" style="width: 11%"></div><div class="cover-empty" style="width: 89%"></div></div>
+	<td data-value="0" class="pic low">
+	<div class="chart"><div class="cover-fill" style="width: 0%"></div><div class="cover-empty" style="width: 100%"></div></div>
 	</td>
-	<td data-value="11.76" class="pct low">11.76%</td>
-	<td data-value="153" class="abs low">18/153</td>
 	<td data-value="0" class="pct low">0%</td>
-<<<<<<< HEAD
-	<td data-value="122" class="abs low">0/122</td>
-	<td data-value="0" class="pct low">0%</td>
-	<td data-value="20" class="abs low">0/20</td>
-	<td data-value="12.24" class="pct low">12.24%</td>
-	<td data-value="147" class="abs low">18/147</td>
-=======
 	<td data-value="153" class="abs low">0/153</td>
 	<td data-value="0" class="pct low">0%</td>
 	<td data-value="122" class="abs low">0/122</td>
@@ -108,70 +91,51 @@
 	<td data-value="20" class="abs low">0/20</td>
 	<td data-value="0" class="pct low">0%</td>
 	<td data-value="147" class="abs low">0/147</td>
->>>>>>> f650dc34
 	</tr>
 
 <tr>
 	<td class="file low" data-value="directions.controller.js"><a href="directions.controller.js.html">directions.controller.js</a></td>
-	<td data-value="15.49" class="pic low">
-	<div class="chart"><div class="cover-fill" style="width: 15%"></div><div class="cover-empty" style="width: 85%"></div></div>
+	<td data-value="0" class="pic low">
+	<div class="chart"><div class="cover-fill" style="width: 0%"></div><div class="cover-empty" style="width: 100%"></div></div>
 	</td>
-	<td data-value="15.49" class="pct low">15.49%</td>
-	<td data-value="71" class="abs low">11/71</td>
 	<td data-value="0" class="pct low">0%</td>
 	<td data-value="71" class="abs low">0/71</td>
 	<td data-value="0" class="pct low">0%</td>
-<<<<<<< HEAD
-	<td data-value="15" class="abs low">0/15</td>
-	<td data-value="18.03" class="pct low">18.03%</td>
-	<td data-value="61" class="abs low">11/61</td>
-=======
 	<td data-value="29" class="abs low">0/29</td>
 	<td data-value="0" class="pct low">0%</td>
 	<td data-value="15" class="abs low">0/15</td>
 	<td data-value="0" class="pct low">0%</td>
 	<td data-value="61" class="abs low">0/61</td>
->>>>>>> f650dc34
 	</tr>
 
 <tr>
-	<td class="file high" data-value="routes.js"><a href="routes.js.html">routes.js</a></td>
-	<td data-value="100" class="pic high">
-	<div class="chart"><div class="cover-fill cover-full" style="width: 100%"></div><div class="cover-empty" style="width: 0%"></div></div>
+	<td class="file low" data-value="routes.js"><a href="routes.js.html">routes.js</a></td>
+	<td data-value="0" class="pic low">
+	<div class="chart"><div class="cover-fill" style="width: 0%"></div><div class="cover-empty" style="width: 100%"></div></div>
 	</td>
-<<<<<<< HEAD
-	<td data-value="100" class="pct high">100%</td>
-	<td data-value="12" class="abs high">12/12</td>
-=======
 	<td data-value="0" class="pct low">0%</td>
 	<td data-value="12" class="abs low">0/12</td>
->>>>>>> f650dc34
 	<td data-value="100" class="pct high">100%</td>
 	<td data-value="0" class="abs high">0/0</td>
 	<td data-value="100" class="pct high">100%</td>
 	<td data-value="0" class="abs high">0/0</td>
-<<<<<<< HEAD
-	<td data-value="100" class="pct high">100%</td>
-	<td data-value="12" class="abs high">12/12</td>
-=======
 	<td data-value="0" class="pct low">0%</td>
 	<td data-value="12" class="abs low">0/12</td>
->>>>>>> f650dc34
 	</tr>
 
 <tr>
 	<td class="file low" data-value="service.routing.js"><a href="service.routing.js.html">service.routing.js</a></td>
-	<td data-value="8.16" class="pic low">
-	<div class="chart"><div class="cover-fill" style="width: 8%"></div><div class="cover-empty" style="width: 92%"></div></div>
+	<td data-value="0" class="pic low">
+	<div class="chart"><div class="cover-fill" style="width: 0%"></div><div class="cover-empty" style="width: 100%"></div></div>
 	</td>
-	<td data-value="8.16" class="pct low">8.16%</td>
-	<td data-value="98" class="abs low">8/98</td>
+	<td data-value="0" class="pct low">0%</td>
+	<td data-value="98" class="abs low">0/98</td>
 	<td data-value="0" class="pct low">0%</td>
 	<td data-value="92" class="abs low">0/92</td>
 	<td data-value="0" class="pct low">0%</td>
 	<td data-value="10" class="abs low">0/10</td>
-	<td data-value="8.79" class="pct low">8.79%</td>
-	<td data-value="91" class="abs low">8/91</td>
+	<td data-value="0" class="pct low">0%</td>
+	<td data-value="91" class="abs low">0/91</td>
 	</tr>
 
 </tbody>
@@ -182,11 +146,7 @@
             <div class='footer quiet pad2 space-top1 center small'>
                 Code coverage generated by
                 <a href="https://istanbul.js.org/" target="_blank" rel="noopener noreferrer">istanbul</a>
-<<<<<<< HEAD
-                at 2025-10-17T11:56:32.983Z
-=======
                 at 2025-10-17T12:11:42.545Z
->>>>>>> f650dc34
             </div>
         <script src="../../../prettify.js"></script>
         <script>
