
<!doctype html>
<html lang="en">

<head>
    <title>Code coverage report for src/models/SpecialCollectionRequest.js</title>
    <meta charset="utf-8" />
    <link rel="stylesheet" href="../../prettify.css" />
    <link rel="stylesheet" href="../../base.css" />
    <link rel="shortcut icon" type="image/x-icon" href="../../favicon.png" />
    <meta name="viewport" content="width=device-width, initial-scale=1" />
    <style type='text/css'>
        .coverage-summary .sorter {
            background-image: url(../../sort-arrow-sprite.png);
        }
    </style>
</head>
    
<body>
<div class='wrapper'>
    <div class='pad1'>
        <h1><a href="../../index.html">All files</a> / <a href="index.html">src/models</a> SpecialCollectionRequest.js</h1>
        <div class='clearfix'>
            
            <div class='fl pad1y space-right2'>
                <span class="strong">100% </span>
                <span class="quiet">Statements</span>
                <span class='fraction'>6/6</span>
            </div>
        
            
            <div class='fl pad1y space-right2'>
                <span class="strong">100% </span>
                <span class="quiet">Branches</span>
                <span class='fraction'>0/0</span>
            </div>
        
            
            <div class='fl pad1y space-right2'>
                <span class="strong">100% </span>
                <span class="quiet">Functions</span>
                <span class='fraction'>0/0</span>
            </div>
        
            
            <div class='fl pad1y space-right2'>
                <span class="strong">100% </span>
                <span class="quiet">Lines</span>
                <span class='fraction'>6/6</span>
            </div>
        
            
        </div>
        <p class="quiet">
            Press <em>n</em> or <em>j</em> to go to the next uncovered block, <em>b</em>, <em>p</em> or <em>k</em> for the previous block.
        </p>
        <template id="filterTemplate">
            <div class="quiet">
                Filter:
                <input type="search" id="fileSearch">
            </div>
        </template>
    </div>
    <div class='status-line high'></div>
    <pre><table class="coverage">
<tr><td class="line-count quiet"><a name='L1'></a><a href='#L1'>1</a>
<a name='L2'></a><a href='#L2'>2</a>
<a name='L3'></a><a href='#L3'>3</a>
<a name='L4'></a><a href='#L4'>4</a>
<a name='L5'></a><a href='#L5'>5</a>
<a name='L6'></a><a href='#L6'>6</a>
<a name='L7'></a><a href='#L7'>7</a>
<a name='L8'></a><a href='#L8'>8</a>
<a name='L9'></a><a href='#L9'>9</a>
<a name='L10'></a><a href='#L10'>10</a>
<a name='L11'></a><a href='#L11'>11</a>
<a name='L12'></a><a href='#L12'>12</a>
<a name='L13'></a><a href='#L13'>13</a>
<a name='L14'></a><a href='#L14'>14</a>
<a name='L15'></a><a href='#L15'>15</a>
<a name='L16'></a><a href='#L16'>16</a>
<a name='L17'></a><a href='#L17'>17</a>
<a name='L18'></a><a href='#L18'>18</a>
<a name='L19'></a><a href='#L19'>19</a>
<a name='L20'></a><a href='#L20'>20</a>
<a name='L21'></a><a href='#L21'>21</a>
<a name='L22'></a><a href='#L22'>22</a>
<a name='L23'></a><a href='#L23'>23</a>
<a name='L24'></a><a href='#L24'>24</a>
<a name='L25'></a><a href='#L25'>25</a>
<a name='L26'></a><a href='#L26'>26</a>
<a name='L27'></a><a href='#L27'>27</a>
<a name='L28'></a><a href='#L28'>28</a>
<a name='L29'></a><a href='#L29'>29</a>
<a name='L30'></a><a href='#L30'>30</a>
<a name='L31'></a><a href='#L31'>31</a>
<a name='L32'></a><a href='#L32'>32</a>
<a name='L33'></a><a href='#L33'>33</a>
<a name='L34'></a><a href='#L34'>34</a>
<a name='L35'></a><a href='#L35'>35</a>
<a name='L36'></a><a href='#L36'>36</a>
<a name='L37'></a><a href='#L37'>37</a>
<a name='L38'></a><a href='#L38'>38</a>
<a name='L39'></a><a href='#L39'>39</a>
<a name='L40'></a><a href='#L40'>40</a>
<a name='L41'></a><a href='#L41'>41</a>
<a name='L42'></a><a href='#L42'>42</a>
<a name='L43'></a><a href='#L43'>43</a>
<a name='L44'></a><a href='#L44'>44</a>
<a name='L45'></a><a href='#L45'>45</a>
<a name='L46'></a><a href='#L46'>46</a>
<a name='L47'></a><a href='#L47'>47</a>
<a name='L48'></a><a href='#L48'>48</a>
<a name='L49'></a><a href='#L49'>49</a>
<a name='L50'></a><a href='#L50'>50</a>
<a name='L51'></a><a href='#L51'>51</a>
<a name='L52'></a><a href='#L52'>52</a>
<a name='L53'></a><a href='#L53'>53</a>
<a name='L54'></a><a href='#L54'>54</a>
<a name='L55'></a><a href='#L55'>55</a>
<a name='L56'></a><a href='#L56'>56</a></td><td class="line-coverage quiet"><span class="cline-any cline-yes">1x</span>
<span class="cline-any cline-neutral">&nbsp;</span>
<span class="cline-any cline-yes">1x</span>
<span class="cline-any cline-neutral">&nbsp;</span>
<span class="cline-any cline-neutral">&nbsp;</span>
<span class="cline-any cline-neutral">&nbsp;</span>
<span class="cline-any cline-neutral">&nbsp;</span>
<span class="cline-any cline-neutral">&nbsp;</span>
<span class="cline-any cline-yes">1x</span>
<span class="cline-any cline-neutral">&nbsp;</span>
<span class="cline-any cline-neutral">&nbsp;</span>
<span class="cline-any cline-neutral">&nbsp;</span>
<span class="cline-any cline-neutral">&nbsp;</span>
<span class="cline-any cline-neutral">&nbsp;</span>
<span class="cline-any cline-neutral">&nbsp;</span>
<span class="cline-any cline-neutral">&nbsp;</span>
<span class="cline-any cline-neutral">&nbsp;</span>
<span class="cline-any cline-neutral">&nbsp;</span>
<span class="cline-any cline-neutral">&nbsp;</span>
<span class="cline-any cline-neutral">&nbsp;</span>
<span class="cline-any cline-neutral">&nbsp;</span>
<span class="cline-any cline-neutral">&nbsp;</span>
<span class="cline-any cline-neutral">&nbsp;</span>
<span class="cline-any cline-neutral">&nbsp;</span>
<span class="cline-any cline-neutral">&nbsp;</span>
<span class="cline-any cline-neutral">&nbsp;</span>
<span class="cline-any cline-neutral">&nbsp;</span>
<span class="cline-any cline-neutral">&nbsp;</span>
<span class="cline-any cline-neutral">&nbsp;</span>
<span class="cline-any cline-neutral">&nbsp;</span>
<span class="cline-any cline-neutral">&nbsp;</span>
<span class="cline-any cline-neutral">&nbsp;</span>
<span class="cline-any cline-neutral">&nbsp;</span>
<span class="cline-any cline-neutral">&nbsp;</span>
<span class="cline-any cline-neutral">&nbsp;</span>
<span class="cline-any cline-neutral">&nbsp;</span>
<span class="cline-any cline-neutral">&nbsp;</span>
<span class="cline-any cline-neutral">&nbsp;</span>
<span class="cline-any cline-neutral">&nbsp;</span>
<span class="cline-any cline-neutral">&nbsp;</span>
<span class="cline-any cline-neutral">&nbsp;</span>
<span class="cline-any cline-neutral">&nbsp;</span>
<span class="cline-any cline-neutral">&nbsp;</span>
<span class="cline-any cline-neutral">&nbsp;</span>
<span class="cline-any cline-neutral">&nbsp;</span>
<span class="cline-any cline-neutral">&nbsp;</span>
<span class="cline-any cline-neutral">&nbsp;</span>
<span class="cline-any cline-neutral">&nbsp;</span>
<span class="cline-any cline-neutral">&nbsp;</span>
<span class="cline-any cline-neutral">&nbsp;</span>
<span class="cline-any cline-neutral">&nbsp;</span>
<span class="cline-any cline-yes">1x</span>
<span class="cline-any cline-yes">1x</span>
<span class="cline-any cline-neutral">&nbsp;</span>
<span class="cline-any cline-yes">1x</span>
<span class="cline-any cline-neutral">&nbsp;</span></td><td class="text"><pre class="prettyprint lang-js">const { Schema, model, Types } = require('mongoose');
&nbsp;
const slotSchema = new Schema({
  slotId: { type: String, required: true },
  start: { type: Date, required: true },
  end: { type: Date, required: true },
}, { _id: false });
&nbsp;
const requestSchema = new Schema({
  userId: { type: Types.ObjectId, ref: 'User', required: true },
  userEmail: { type: String, required: true },
  userName: { type: String, required: true },
  residentName: { type: String, required: true },
  ownerName: { type: String },
  address: { type: String, required: true },
  district: { type: String, required: true },
  contactEmail: { type: String, required: true },
  contactPhone: { type: String, required: true },
  approxWeightKg: { type: Number },
  totalWeightKg: { type: Number },
  specialNotes: { type: String },
  itemType: { type: String, required: true },
  itemLabel: { type: String },
  quantity: { type: Number, required: true, min: 1 },
  preferredDateTime: { type: Date, required: true },
  slot: { type: slotSchema, required: true },
  status: {
    type: String,
    enum: ['scheduled', 'cancelled', 'pending-payment', 'payment-failed'],
    default: 'scheduled',
  },
  paymentRequired: { type: Boolean, default: false },
  paymentStatus: {
    type: String,
    enum: ['pending', 'success', 'failed', 'not-required'],
    default: 'not-required',
  },
  paymentAmount: { type: Number, default: 0 },
  paymentSubtotal: { type: Number, default: 0 },
  paymentWeightCharge: { type: Number, default: 0 },
  paymentTaxCharge: { type: Number, default: 0 },
  paymentReference: { type: String },
  paymentDueAt: { type: Date },
  billingId: { type: Types.ObjectId, ref: 'Bill' },
  notifications: {
    residentSentAt: { type: Date },
    authoritySentAt: { type: Date },
  },
  cancellationReason: { type: String },
}, { timestamps: true });
&nbsp;
requestSchema.index({ 'slot.slotId': 1 });
requestSchema.index({ userId: 1, createdAt: -1 });
&nbsp;
module.exports = model('SpecialCollectionRequest', requestSchema);
&nbsp;</pre></td></tr></table></pre>

                <div class='push'></div><!-- for sticky footer -->
            </div><!-- /wrapper -->
            <div class='footer quiet pad2 space-top1 center small'>
                Code coverage generated by
                <a href="https://istanbul.js.org/" target="_blank" rel="noopener noreferrer">istanbul</a>
<<<<<<< HEAD
                at 2025-10-17T11:56:32.983Z
=======
                at 2025-10-17T12:11:42.545Z
>>>>>>> f650dc34
            </div>
        <script src="../../prettify.js"></script>
        <script>
            window.onload = function () {
                prettyPrint();
            };
        </script>
        <script src="../../sorter.js"></script>
        <script src="../../block-navigation.js"></script>
    </body>
</html>
    <|MERGE_RESOLUTION|>--- conflicted
+++ resolved
@@ -23,9 +23,9 @@
         <div class='clearfix'>
             
             <div class='fl pad1y space-right2'>
-                <span class="strong">100% </span>
+                <span class="strong">0% </span>
                 <span class="quiet">Statements</span>
-                <span class='fraction'>6/6</span>
+                <span class='fraction'>0/6</span>
             </div>
         
             
@@ -44,9 +44,9 @@
         
             
             <div class='fl pad1y space-right2'>
-                <span class="strong">100% </span>
+                <span class="strong">0% </span>
                 <span class="quiet">Lines</span>
-                <span class='fraction'>6/6</span>
+                <span class='fraction'>0/6</span>
             </div>
         
             
@@ -61,7 +61,7 @@
             </div>
         </template>
     </div>
-    <div class='status-line high'></div>
+    <div class='status-line low'></div>
     <pre><table class="coverage">
 <tr><td class="line-count quiet"><a name='L1'></a><a href='#L1'>1</a>
 <a name='L2'></a><a href='#L2'>2</a>
@@ -118,70 +118,70 @@
 <a name='L53'></a><a href='#L53'>53</a>
 <a name='L54'></a><a href='#L54'>54</a>
 <a name='L55'></a><a href='#L55'>55</a>
-<a name='L56'></a><a href='#L56'>56</a></td><td class="line-coverage quiet"><span class="cline-any cline-yes">1x</span>
-<span class="cline-any cline-neutral">&nbsp;</span>
-<span class="cline-any cline-yes">1x</span>
-<span class="cline-any cline-neutral">&nbsp;</span>
-<span class="cline-any cline-neutral">&nbsp;</span>
-<span class="cline-any cline-neutral">&nbsp;</span>
-<span class="cline-any cline-neutral">&nbsp;</span>
-<span class="cline-any cline-neutral">&nbsp;</span>
-<span class="cline-any cline-yes">1x</span>
-<span class="cline-any cline-neutral">&nbsp;</span>
-<span class="cline-any cline-neutral">&nbsp;</span>
-<span class="cline-any cline-neutral">&nbsp;</span>
-<span class="cline-any cline-neutral">&nbsp;</span>
-<span class="cline-any cline-neutral">&nbsp;</span>
-<span class="cline-any cline-neutral">&nbsp;</span>
-<span class="cline-any cline-neutral">&nbsp;</span>
-<span class="cline-any cline-neutral">&nbsp;</span>
-<span class="cline-any cline-neutral">&nbsp;</span>
-<span class="cline-any cline-neutral">&nbsp;</span>
-<span class="cline-any cline-neutral">&nbsp;</span>
-<span class="cline-any cline-neutral">&nbsp;</span>
-<span class="cline-any cline-neutral">&nbsp;</span>
-<span class="cline-any cline-neutral">&nbsp;</span>
-<span class="cline-any cline-neutral">&nbsp;</span>
-<span class="cline-any cline-neutral">&nbsp;</span>
-<span class="cline-any cline-neutral">&nbsp;</span>
-<span class="cline-any cline-neutral">&nbsp;</span>
-<span class="cline-any cline-neutral">&nbsp;</span>
-<span class="cline-any cline-neutral">&nbsp;</span>
-<span class="cline-any cline-neutral">&nbsp;</span>
-<span class="cline-any cline-neutral">&nbsp;</span>
-<span class="cline-any cline-neutral">&nbsp;</span>
-<span class="cline-any cline-neutral">&nbsp;</span>
-<span class="cline-any cline-neutral">&nbsp;</span>
-<span class="cline-any cline-neutral">&nbsp;</span>
-<span class="cline-any cline-neutral">&nbsp;</span>
-<span class="cline-any cline-neutral">&nbsp;</span>
-<span class="cline-any cline-neutral">&nbsp;</span>
-<span class="cline-any cline-neutral">&nbsp;</span>
-<span class="cline-any cline-neutral">&nbsp;</span>
-<span class="cline-any cline-neutral">&nbsp;</span>
-<span class="cline-any cline-neutral">&nbsp;</span>
-<span class="cline-any cline-neutral">&nbsp;</span>
-<span class="cline-any cline-neutral">&nbsp;</span>
-<span class="cline-any cline-neutral">&nbsp;</span>
-<span class="cline-any cline-neutral">&nbsp;</span>
-<span class="cline-any cline-neutral">&nbsp;</span>
-<span class="cline-any cline-neutral">&nbsp;</span>
-<span class="cline-any cline-neutral">&nbsp;</span>
-<span class="cline-any cline-neutral">&nbsp;</span>
-<span class="cline-any cline-neutral">&nbsp;</span>
-<span class="cline-any cline-yes">1x</span>
-<span class="cline-any cline-yes">1x</span>
-<span class="cline-any cline-neutral">&nbsp;</span>
-<span class="cline-any cline-yes">1x</span>
-<span class="cline-any cline-neutral">&nbsp;</span></td><td class="text"><pre class="prettyprint lang-js">const { Schema, model, Types } = require('mongoose');
-&nbsp;
-const slotSchema = new Schema({
+<a name='L56'></a><a href='#L56'>56</a></td><td class="line-coverage quiet"><span class="cline-any cline-no">&nbsp;</span>
+<span class="cline-any cline-neutral">&nbsp;</span>
+<span class="cline-any cline-no">&nbsp;</span>
+<span class="cline-any cline-neutral">&nbsp;</span>
+<span class="cline-any cline-neutral">&nbsp;</span>
+<span class="cline-any cline-neutral">&nbsp;</span>
+<span class="cline-any cline-neutral">&nbsp;</span>
+<span class="cline-any cline-neutral">&nbsp;</span>
+<span class="cline-any cline-no">&nbsp;</span>
+<span class="cline-any cline-neutral">&nbsp;</span>
+<span class="cline-any cline-neutral">&nbsp;</span>
+<span class="cline-any cline-neutral">&nbsp;</span>
+<span class="cline-any cline-neutral">&nbsp;</span>
+<span class="cline-any cline-neutral">&nbsp;</span>
+<span class="cline-any cline-neutral">&nbsp;</span>
+<span class="cline-any cline-neutral">&nbsp;</span>
+<span class="cline-any cline-neutral">&nbsp;</span>
+<span class="cline-any cline-neutral">&nbsp;</span>
+<span class="cline-any cline-neutral">&nbsp;</span>
+<span class="cline-any cline-neutral">&nbsp;</span>
+<span class="cline-any cline-neutral">&nbsp;</span>
+<span class="cline-any cline-neutral">&nbsp;</span>
+<span class="cline-any cline-neutral">&nbsp;</span>
+<span class="cline-any cline-neutral">&nbsp;</span>
+<span class="cline-any cline-neutral">&nbsp;</span>
+<span class="cline-any cline-neutral">&nbsp;</span>
+<span class="cline-any cline-neutral">&nbsp;</span>
+<span class="cline-any cline-neutral">&nbsp;</span>
+<span class="cline-any cline-neutral">&nbsp;</span>
+<span class="cline-any cline-neutral">&nbsp;</span>
+<span class="cline-any cline-neutral">&nbsp;</span>
+<span class="cline-any cline-neutral">&nbsp;</span>
+<span class="cline-any cline-neutral">&nbsp;</span>
+<span class="cline-any cline-neutral">&nbsp;</span>
+<span class="cline-any cline-neutral">&nbsp;</span>
+<span class="cline-any cline-neutral">&nbsp;</span>
+<span class="cline-any cline-neutral">&nbsp;</span>
+<span class="cline-any cline-neutral">&nbsp;</span>
+<span class="cline-any cline-neutral">&nbsp;</span>
+<span class="cline-any cline-neutral">&nbsp;</span>
+<span class="cline-any cline-neutral">&nbsp;</span>
+<span class="cline-any cline-neutral">&nbsp;</span>
+<span class="cline-any cline-neutral">&nbsp;</span>
+<span class="cline-any cline-neutral">&nbsp;</span>
+<span class="cline-any cline-neutral">&nbsp;</span>
+<span class="cline-any cline-neutral">&nbsp;</span>
+<span class="cline-any cline-neutral">&nbsp;</span>
+<span class="cline-any cline-neutral">&nbsp;</span>
+<span class="cline-any cline-neutral">&nbsp;</span>
+<span class="cline-any cline-neutral">&nbsp;</span>
+<span class="cline-any cline-neutral">&nbsp;</span>
+<span class="cline-any cline-no">&nbsp;</span>
+<span class="cline-any cline-no">&nbsp;</span>
+<span class="cline-any cline-neutral">&nbsp;</span>
+<span class="cline-any cline-no">&nbsp;</span>
+<span class="cline-any cline-neutral">&nbsp;</span></td><td class="text"><pre class="prettyprint lang-js">const { Schema, model, Types } = <span class="cstat-no" title="statement not covered" >require('mongoose');</span>
+&nbsp;
+const slotSchema = <span class="cstat-no" title="statement not covered" >new Schema({</span>
   slotId: { type: String, required: true },
   start: { type: Date, required: true },
   end: { type: Date, required: true },
 }, { _id: false });
 &nbsp;
-const requestSchema = new Schema({
+const requestSchema = <span class="cstat-no" title="statement not covered" >new Schema({</span>
   userId: { type: Types.ObjectId, ref: 'User', required: true },
   userEmail: { type: String, required: true },
   userName: { type: String, required: true },
@@ -224,10 +224,10 @@
   cancellationReason: { type: String },
 }, { timestamps: true });
 &nbsp;
-requestSchema.index({ 'slot.slotId': 1 });
-requestSchema.index({ userId: 1, createdAt: -1 });
-&nbsp;
-module.exports = model('SpecialCollectionRequest', requestSchema);
+<span class="cstat-no" title="statement not covered" >requestSchema.index({ 'slot.slotId': 1 });</span>
+<span class="cstat-no" title="statement not covered" >requestSchema.index({ userId: 1, createdAt: -1 });</span>
+&nbsp;
+<span class="cstat-no" title="statement not covered" >module.exports = model('SpecialCollectionRequest', requestSchema);</span>
 &nbsp;</pre></td></tr></table></pre>
 
                 <div class='push'></div><!-- for sticky footer -->
@@ -235,11 +235,7 @@
             <div class='footer quiet pad2 space-top1 center small'>
                 Code coverage generated by
                 <a href="https://istanbul.js.org/" target="_blank" rel="noopener noreferrer">istanbul</a>
-<<<<<<< HEAD
-                at 2025-10-17T11:56:32.983Z
-=======
                 at 2025-10-17T12:11:42.545Z
->>>>>>> f650dc34
             </div>
         <script src="../../prettify.js"></script>
         <script>
