--- conflicted
+++ resolved
@@ -6,10 +6,7 @@
 import { AdapterDayjs } from '@mui/x-date-pickers/AdapterDayjs'
 import { DateCalendar } from '@mui/x-date-pickers/DateCalendar'
 import { DigitalClock } from '@mui/x-date-pickers/DigitalClock'
-<<<<<<< HEAD
-// (removed duplicate import)
-=======
->>>>>>> e3d1897e
+import { CalendarClock, Check, CheckCircle2, Clock3, Info, MailCheck, RefreshCcw, Truck } from 'lucide-react'
 import { useNavigate } from 'react-router-dom'
 import ConfirmationIllustration from '../../assets/Confirmation.png'
 
