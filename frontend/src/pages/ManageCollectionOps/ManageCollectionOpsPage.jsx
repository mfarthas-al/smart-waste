import { useCallback, useEffect, useMemo, useState } from 'react'
<<<<<<< HEAD
import { Alert, Button, Card, CardContent, Chip, Divider, LinearProgress } from '@mui/material'
import { Loader2, MapPinned, Share2, FileDown, ShieldCheck, Gauge, Timer, Route as RouteIcon, Truck } from 'lucide-react'
=======
import { Alert, Button, Card, CardContent, Chip, LinearProgress } from '@mui/material'
import { Loader2, MapPinned, Flame, ShieldCheck, Gauge, Timer, Route as RouteIcon, Truck, AlertTriangle, CheckCircle2, MapPin, FileDown } from 'lucide-react'
import { buildCollectionOpsReport, formatDuration } from './reporting.js'
>>>>>>> b09c7085
import RouteMap from './RouteMap.jsx'
import ZoneSelector from '../RouteOptimization/ZoneSelector.jsx'
import MiniZoneMap from '../RouteOptimization/MiniZoneMap.jsx'
import KpiCard from '../RouteOptimization/KpiCard.jsx'
import SummaryCard from '../RouteOptimization/SummaryCard.jsx'
import ProgressSteps from '../RouteOptimization/ProgressSteps.jsx'

// Offline-friendly fallback cities used when the API catalogue is unavailable.
const FALLBACK_CITIES = [
  {
    name: 'Homagama',
    depot: { lat: 6.8442, lon: 80.0031 },
    bbox: [[6.8200, 79.9500], [6.9000, 80.0400]],
    areaSqKm: 13.6,
    population: 91000,
    lastCollectionAt: null,
  },
  {
    name: 'Borella',
    depot: { lat: 6.9147, lon: 79.8733 },
    bbox: [[6.9000, 79.8600], [6.9350, 79.9000]],
    areaSqKm: 9.4,
    population: 118000,
    lastCollectionAt: null,
  },
  {
    name: 'Rajagiriya',
    depot: { lat: 6.9105, lon: 79.8875 },
    bbox: [[6.8950, 79.8700], [6.9400, 79.9200]],
    areaSqKm: 7.8,
    population: 76000,
    lastCollectionAt: null,
  },
]

// Default progress steps mirrored in the progress widget.
const PROGRESS_TEMPLATE = [
  { label: 'Gathering bin telemetry', status: 'idle' },
  { label: 'Balancing truck loads', status: 'idle' },
  { label: 'Sequencing optimal route', status: 'idle' },
  { label: 'Finalizing dispatch plan', status: 'idle' },
]

<<<<<<< HEAD
const INITIAL_ZONE_DETAILS = Object.freeze({ totalBins: '—', areaSize: '—', population: '—', lastCollection: '—' })
const DEFAULT_CAPACITY = 3000
const OPTIMIZE_ENDPOINT = '/api/ops/routes/optimize'
const CITIES_ENDPOINT = '/api/ops/cities'
const BINS_ENDPOINT = '/api/ops/bins'
const DIRECTIONS_ENDPOINT = '/api/ops/routes'

// Produce a progress step array with updated status values for the UI timeline.
const createProgressState = (activeIndex = -1, status = 'idle') => PROGRESS_TEMPLATE.map((step, index) => {
  if (status === 'done') {
    return { ...step, status: 'done' }
  }
  if (activeIndex === -1) {
    return { ...step, status: 'idle' }
  }
  return { ...step, status: index === activeIndex ? 'active' : index < activeIndex ? 'done' : 'idle' }
})
=======
const FUEL_BURN_RATE_L_PER_KM = 0.32 // Approximate diesel burn for medium waste truck
const HIGH_PRIORITY_RATIO = 0.4
>>>>>>> b09c7085

const formatDateLabel = value => {
  if (!value) return '—'
  const date = new Date(value)
  if (Number.isNaN(date.getTime())) return '—'
  return date.toLocaleDateString(undefined, { month: 'short', day: 'numeric' })
}

const formatMetric = value => {
  if (typeof value === 'number' && Number.isFinite(value)) {
    return value.toLocaleString()
  }
  return '—'
}

// Coordinates the end-to-end optimization workflow for operations managers.
export default function ManageCollectionOpsPage() {
  const [cities, setCities] = useState([])
  const [city, setCity] = useState('')
  const [plan, setPlan] = useState(null)
  const [directions, setDirections] = useState(null)
  const [bins, setBins] = useState([])
<<<<<<< HEAD
  const [zoneDetails, setZoneDetails] = useState(INITIAL_ZONE_DETAILS)
  const [progressSteps, setProgressSteps] = useState(createProgressState())
=======
  const [zoneDetails, setZoneDetails] = useState({ totalBins: '—', areaSize: '—', population: '—', lastCollection: '—' })
  const [progressSteps, setProgressSteps] = useState(PROGRESS_TEMPLATE.map(step => ({ ...step })))
  const [summaryMetrics, setSummaryMetrics] = useState({
    activeZones: null,
    totalZones: null,
    availableTrucks: null,
    fleetSize: null,
    engagedTrucks: null,
    totalBins: null,
  })
  const [planFetching, setPlanFetching] = useState(false)
>>>>>>> b09c7085
  const [loading, setLoading] = useState(false)
  const [error, setError] = useState('')
  const [lastOptimizedAt, setLastOptimizedAt] = useState(null)
  const [liveSync, setLiveSync] = useState(false)
  const [pendingBin, setPendingBin] = useState('')
  const [collectorBanner, setCollectorBanner] = useState(null)

  const selectedCity = useMemo(() => cities.find(entry => entry.name === city), [cities, city])

  const loadSummary = useCallback(async ({ signal } = {}) => {
    try {
      const res = await fetch('/api/ops/summary', { signal })
      if (!res.ok) {
        throw new Error(`Failed to load summary (${res.status})`)
      }
      const data = await res.json()
      if (signal?.aborted) {
        return
      }
      setSummaryMetrics({
        activeZones: typeof data.activeZones === 'number' ? data.activeZones : null,
        totalZones: typeof data.totalZones === 'number' ? data.totalZones : null,
        availableTrucks: typeof data.availableTrucks === 'number' ? data.availableTrucks : null,
        fleetSize: typeof data.fleetSize === 'number' ? data.fleetSize : null,
        engagedTrucks: typeof data.engagedTrucks === 'number' ? data.engagedTrucks : null,
        totalBins: typeof data.totalBins === 'number' ? data.totalBins : null,
      })
    } catch (err) {
      if (signal?.aborted) {
        return
      }
      console.error('loadSummary error', err)
      setSummaryMetrics(metrics => ({ ...metrics }))
    }
  }, [])

  const fetchDirections = useCallback(async (truckId, { signal } = {}) => {
    if (!truckId) return null
    try {
      const dirRes = await fetch(`/api/ops/routes/${encodeURIComponent(truckId)}/directions`, { signal })
      if (!dirRes.ok) {
        throw new Error(`Directions failed (${dirRes.status})`)
      }
      const data = await dirRes.json()
      if (signal?.aborted) {
        return null
      }
      return data
    } catch (err) {
      if (signal?.aborted) {
        return null
      }
      console.error('directions error', err)
      return null
    }
  }, [])

  const loadPlan = useCallback(async ({ city: cityOverride, signal } = {}) => {
    const targetCity = cityOverride ?? city
    if (!targetCity) return

    setPlanFetching(true)

    try {
      const res = await fetch(`/api/ops/routes/by-city?city=${encodeURIComponent(targetCity)}`, { signal })
      if (signal?.aborted) {
        return
      }

      if (res.status === 404) {
        setPlan(null)
        setDirections(null)
        setLastOptimizedAt(null)
        return
      }

      if (!res.ok) {
        throw new Error(`Failed to load plan (${res.status})`)
      }

      const data = await res.json()
      if (signal?.aborted) {
        return
      }

      const normalized = {
        ...data,
        depot: data.depot || selectedCity?.depot || null,
        summary: data.summary || {},
      }

      const totalStops = Array.isArray(normalized.stops) ? normalized.stops.length : 0
      const completedCount = Array.isArray(normalized.stops) ? normalized.stops.filter(stop => stop.visited).length : 0
      normalized.summary = {
        ...normalized.summary,
        completedStops: completedCount,
        pendingStops: Math.max(totalStops - completedCount, 0),
      }

      setPlan(normalized)

      if (data.updatedAt) {
        const updated = new Date(data.updatedAt)
        if (!Number.isNaN(updated.getTime())) {
          setLastOptimizedAt(updated)
        }
      }

      if (data.truckId) {
        const directionData = await fetchDirections(data.truckId, { signal })
        if (signal?.aborted) {
          return
        }
        if (directionData) {
          setDirections({ ...directionData, truckId: data.truckId })
        } else {
          setDirections(null)
        }
      } else {
        setDirections(null)
      }
    } catch (err) {
      if (signal?.aborted) {
        return
      }
      console.error('loadPlan error', err)
    } finally {
      setPlanFetching(false)
    }
  }, [city, selectedCity, fetchDirections])

  // Load the managed city catalogue, falling back to static data when the API fails.
  useEffect(() => {
    let ignore = false
    async function loadCities() {
      try {
  const res = await fetch(CITIES_ENDPOINT)
        if (!res.ok) {
          throw new Error(`Failed to load cities (${res.status})`)
        }
        const data = await res.json()
        if (!ignore) {
          const list = Array.isArray(data) && data.length ? data : FALLBACK_CITIES
          setCities(list)
          setCity(list[0]?.name || '')
        }
      } catch (err) {
        console.error('loadCities error', err)
        if (!ignore) {
          setCities(FALLBACK_CITIES)
          setCity(FALLBACK_CITIES[0]?.name || '')
        }
      }
    }

    const summaryController = new AbortController()
    loadCities()
    loadSummary({ signal: summaryController.signal })
    return () => {
      ignore = true
      summaryController.abort()
    }
  }, [loadSummary])

  // Whenever the selected city changes, fetch bins scoped to that municipality.
  useEffect(() => {
    if (!city) return
    let ignore = false

    async function loadBins() {
      try {
  const res = await fetch(`${BINS_ENDPOINT}?city=${encodeURIComponent(city)}`)
        if (!res.ok) {
          throw new Error(`Failed to load bins (${res.status})`)
        }
        const data = await res.json()
        if (!ignore) {
          setBins(Array.isArray(data) ? data : [])
        }
      } catch (err) {
        console.error('loadBins error', err)
        if (!ignore) {
          setBins([])
        }
      }
    }

    loadBins()
    return () => {
      ignore = true
    }
  }, [city])

  // Reset derived state whenever the active city changes.
  useEffect(() => {
    setPlan(null)
    setDirections(null)
    setError('')
    setLastOptimizedAt(null)
<<<<<<< HEAD
  setProgressSteps(createProgressState())
=======
    setProgressSteps(PROGRESS_TEMPLATE.map(step => ({ ...step })))
    setLiveSync(false)
>>>>>>> b09c7085
  }, [city])

  useEffect(() => {
    if (!city || !liveSync) return undefined

    const controller = new AbortController()
    loadPlan({ city, signal: controller.signal })

    const handleFocus = () => {
      loadPlan({ city })
    }

    const interval = setInterval(() => {
      loadPlan({ city })
    }, 10000)

    window.addEventListener('focus', handleFocus)

    return () => {
      controller.abort()
      window.removeEventListener('focus', handleFocus)
      clearInterval(interval)
    }
  }, [city, liveSync, loadPlan])

  const currentDepot = plan?.depot ?? selectedCity?.depot
  const depotLat = currentDepot?.lat ? currentDepot.lat.toFixed(3) : '—'
  const depotLon = currentDepot?.lon ? currentDepot.lon.toFixed(3) : '—'
  const capacityLimit = plan?.summary?.truckCapacityKg ?? DEFAULT_CAPACITY

  useEffect(() => {
    if (!selectedCity) {
      setZoneDetails({ totalBins: bins.length || '—', areaSize: '—', population: '—', lastCollection: '—' })
      return
    }
    // Derive lightweight descriptors for the summary card so the UI renders instantly after selection changes.
    const totalBins = bins.length > 0 ? bins.length : '—'
    const area = typeof selectedCity.areaSqKm === 'number'
      ? selectedCity.areaSqKm.toLocaleString(undefined, { maximumFractionDigits: 1 })
      : '—'
    const population = typeof selectedCity.population === 'number'
      ? selectedCity.population.toLocaleString()
      : '—'
    const lastCollection = formatDateLabel(selectedCity.lastCollectionAt)

    setZoneDetails({
      totalBins,
      areaSize: area,
      population,
      lastCollection,
    })
  }, [selectedCity, bins.length])

  // Request a fresh optimized route plan and update progress indicators as we go.
  const optimize = useCallback(async () => {
    if (!city) return
    setLoading(true)
    setError('')
    // Immediately transition the progress timeline so operators see feedback before the request resolves.
    setProgressSteps(createProgressState(0))
    try {
      const res = await fetch(OPTIMIZE_ENDPOINT, {
        method: 'POST',
        headers: { 'Content-Type': 'application/json' },
        body: JSON.stringify({ city }),
      })

      if (!res.ok) {
        throw new Error(`Optimize failed with status ${res.status}`)
      }

      const data = await res.json()
      const normalized = {
        ...data,
        depot: data.depot || selectedCity?.depot || null,
        summary: data.summary || {},
      }
      const totalStops = Array.isArray(normalized.stops) ? normalized.stops.length : 0
      const completedCount = Array.isArray(normalized.stops) ? normalized.stops.filter(stop => stop.visited).length : 0
      normalized.summary = {
        ...normalized.summary,
        completedStops: completedCount,
        pendingStops: Math.max(totalStops - completedCount, 0),
      }
      setPlan(normalized)
      setLastOptimizedAt(new Date())
      setProgressSteps(createProgressState(-1, 'done'))

      if (normalized.truckId) {
<<<<<<< HEAD
        try {
          const dirRes = await fetch(`${DIRECTIONS_ENDPOINT}/${encodeURIComponent(normalized.truckId)}/directions`)
          if (!dirRes.ok) {
            throw new Error(`Directions failed (${dirRes.status})`)
          }
          const directionsData = await dirRes.json()
          setDirections(directionsData)
        } catch (directionErr) {
          console.error('directions error', directionErr)
=======
        const directionData = await fetchDirections(normalized.truckId)
        if (directionData) {
          setDirections({ ...directionData, truckId: normalized.truckId })
        } else {
>>>>>>> b09c7085
          setDirections(null)
        }
      } else {
        setDirections(null)
      }

      await loadSummary()
      setLiveSync(true)
    } catch (err) {
      console.error('optimize error', err)
      setError('Could not optimize right now. Please try again in a moment.')
      setProgressSteps(createProgressState())
    } finally {
      setLoading(false)
    }
  }, [city, selectedCity])

  const markCollected = useCallback(async binId => {
    if (!binId) return
    if (!plan?.truckId) {
      setCollectorBanner({ tone: 'error', message: 'No truck assignment found. Generate a plan before recording collections.' })
      return
    }

    try {
      setPendingBin(binId)
      setCollectorBanner(null)
      const res = await fetch('/api/ops/collections', {
        method: 'POST',
        headers: { 'Content-Type': 'application/json' },
        body: JSON.stringify({ binId, truckId: plan.truckId }),
      })
      if (!res.ok) {
        throw new Error(`collection failed ${res.status}`)
      }

      setCollectorBanner({ tone: 'success', message: `${binId} recorded as collected.` })
      setPlan(prev => {
        if (!prev) return prev
        const updatedStops = (prev.stops || []).map(stop => (stop.binId === binId ? { ...stop, visited: true } : stop))
        const completedCount = updatedStops.filter(stop => stop.visited).length
        return {
          ...prev,
          stops: updatedStops,
          summary: {
            ...prev.summary,
            completedStops: completedCount,
            pendingStops: Math.max(updatedStops.length - completedCount, 0),
          },
        }
      })

      await loadPlan({ city })
      await loadSummary()
    } catch (err) {
      console.error('markCollected error', err)
      setCollectorBanner({ tone: 'error', message: 'Could not mark as collected. Please try again.' })
    } finally {
      setPendingBin('')
    }
  }, [plan?.truckId, loadPlan, city, loadSummary])

  const loadProgress = plan && capacityLimit > 0
    ? Math.min(100, Math.round(((plan.loadKg ?? 0) / capacityLimit) * 100))
    : null

  const waypoints = useMemo(() => {
    if (!Array.isArray(plan?.stops)) {
      return []
    }
    return plan.stops
  }, [plan])
  const totalDistanceSource = directions?.distanceKm ?? plan?.distanceKm ?? 0
  const totalDistanceKm = typeof totalDistanceSource === 'number' ? totalDistanceSource : Number(totalDistanceSource) || 0
  const completedStops = useMemo(() => waypoints.filter(stop => stop.visited).length, [waypoints])
  const remainingStops = waypoints.length - completedStops
  const routeProgress = waypoints.length
    ? Math.round((completedStops / waypoints.length) * 100)
    : 0
  const baselineDistanceKm = useMemo(() => {
    if (!plan) return null
    const reported = plan.summary?.baselineDistanceKm
    if (typeof reported === 'number' && reported > 0) {
      return reported
    }
    if (!waypoints.length) return null
    const assumedLegKm = 2.2
    return Number((waypoints.length * assumedLegKm).toFixed(1))
  }, [plan, waypoints.length])
  const distanceSavedKm = baselineDistanceKm && typeof totalDistanceKm === 'number'
    ? Math.max(0, Number((baselineDistanceKm - totalDistanceKm).toFixed(1)))
    : 0
  const routeEfficiencyGain = baselineDistanceKm && typeof totalDistanceKm === 'number' && baselineDistanceKm > 0
    ? Math.max(0, Math.min(100, Math.round(((baselineDistanceKm - totalDistanceKm) / baselineDistanceKm) * 100)))
    : null
  const fuelSavedLiters = distanceSavedKm > 0
    ? Number((distanceSavedKm * FUEL_BURN_RATE_L_PER_KM).toFixed(1))
    : 0

  const areaLookup = useMemo(() => {
    const mapping = new Map()
    bins.forEach(bin => {
      if (!bin?.binId) return
      const areaLabel = bin.area || (bin.city ? `${bin.city} sector` : 'Unassigned sector')
      mapping.set(bin.binId, areaLabel)
    })
    return mapping
  }, [bins])

  const topWasteAreas = useMemo(() => {
    if (!plan?.stops?.length) return []
    const tallies = new Map()
    plan.stops.forEach(stop => {
      const areaName = areaLookup.get(stop.binId) || 'Unassigned sector'
      const current = tallies.get(areaName) || { area: areaName, totalKg: 0, stops: 0 }
      current.totalKg += Number(stop.estKg) || 0
      current.stops += 1
      tallies.set(areaName, current)
    })
    return Array.from(tallies.values())
      .sort((a, b) => b.totalKg - a.totalKg)
      .slice(0, 3)
  }, [plan?.stops, areaLookup])

  const handleExportReport = useCallback(() => {
    if (!plan) {
      setError('Generate a route before exporting a report.')
      return
    }

    setError('')

    const { filename, content } = buildCollectionOpsReport({
      city,
      plan,
      summaryMetrics,
      completedStops,
      remainingStops,
      totalDistanceKm,
      durationMinutes: directions?.durationMin,
      capacityLimit,
      loadProgress,
      routeEfficiencyGain,
      fuelSavedLiters,
      topWasteAreas,
      liveSync,
      highPriorityRatio: HIGH_PRIORITY_RATIO,
      directionsSource: directions?.line ? 'OSRM road geometry' : 'Fallback heuristic',
    })

    const blob = new Blob([content], { type: 'text/plain' })
    const url = URL.createObjectURL(blob)
    const link = document.createElement('a')
    link.href = url
    link.download = filename
    document.body.appendChild(link)
    link.click()
    document.body.removeChild(link)
    setTimeout(() => URL.revokeObjectURL(url), 1000)
  }, [plan, city, summaryMetrics, completedStops, remainingStops, totalDistanceKm, directions, capacityLimit, loadProgress, routeEfficiencyGain, fuelSavedLiters, topWasteAreas, liveSync, setError])

  const summaryHighlights = useMemo(() => {
    const { activeZones, totalZones, availableTrucks, fleetSize, engagedTrucks, totalBins } = summaryMetrics

    const activeHelper = typeof totalZones === 'number'
      ? `${typeof activeZones === 'number' ? Math.min(activeZones, totalZones).toLocaleString() : '—'} of ${totalZones.toLocaleString()} zones serviced last 7 days`
      : 'Based on last 7 days of collections'

    const trucksHelper = typeof fleetSize === 'number'
      ? `${typeof engagedTrucks === 'number' ? engagedTrucks.toLocaleString() : '—'} deployed / ${fleetSize.toLocaleString()} total`
      : 'Fleet readiness'

    return [
      {
        label: 'Active zones',
        value: formatMetric(activeZones),
        helper: activeHelper,
      },
      {
        label: 'Available trucks',
        value: formatMetric(availableTrucks),
        helper: trucksHelper,
      },
      {
        label: 'Total bins',
        value: formatMetric(totalBins),
        helper: 'Across all active councils',
      },
    ]
  }, [summaryMetrics])

  const kpis = useMemo(() => {
    const stops = plan?.stops?.length ?? (loading ? '…' : '—')
    const distanceLabel = totalDistanceKm > 0 ? `${totalDistanceKm.toFixed(1)} km` : loading ? '…' : '—'
    const durationLabel = directions?.durationMin ? formatDuration(directions.durationMin) : loading ? '…' : '—'
    const loadLabel = plan ? `${plan.loadKg ?? 0} kg` : loading ? '…' : '—'
    const thresholdLabel = plan?.summary?.threshold
      ? `Threshold ≥ ${Math.round(plan.summary.threshold * 100)}%`
      : 'Current settings'

    // Memoise derived KPI descriptions because the cards re-render frequently during loading states.
    return [
      {
        label: 'Stops scheduled',
        value: stops,
        helper: plan ? `${plan.summary?.consideredBins ?? stops} bins considered` : 'Awaiting latest plan',
        icon: MapPinned,
      },
      {
        label: 'Predicted distance',
        value: distanceLabel,
        helper: directions?.line ? 'OSRM estimated distance' : 'Based on plan metrics',
        icon: RouteIcon,
      },
      {
        label: 'Estimated duration',
        value: durationLabel,
        helper: directions?.line ? 'Live traffic heuristics' : 'Configure directions to enable ETA',
        icon: Timer,
      },
      {
        label: 'Load collected',
        value: loadLabel,
        helper: plan ? `Capacity ${capacityLimit} kg • ${thresholdLabel}` : thresholdLabel,
        icon: Gauge,
      },
    ]
  }, [plan, directions, loading, capacityLimit, totalDistanceKm])

  return (
    <div className="mx-auto flex max-w-6xl flex-col gap-10 px-6">
      <section className="glass-panel rounded-4xl p-8 shadow-xl shadow-brand-500/20">
        <div className="flex flex-col gap-6 lg:flex-row lg:items-center lg:justify-between">
          <div className="w-full">
            <h2 className="text-3xl font-semibold text-slate-900">Manage Collection Operations</h2>
            <p className="mt-2 max-w-xl text-sm text-slate-600">Generate and manage optimized routes for council zones</p>
            <div className="mt-6 grid gap-4 sm:grid-cols-2 lg:grid-cols-3">
              {summaryHighlights.map(item => (
                <div key={item.label} className="rounded-2xl border border-slate-200/80 bg-white/90 p-4 shadow-sm">
                  <p className="text-xs font-semibold uppercase tracking-wide text-slate-400">{item.label}</p>
                  <p className="mt-2 text-2xl font-semibold text-slate-900">{item.value}</p>
                  <p className="mt-1 text-xs text-slate-500">{item.helper}</p>
                </div>
              ))}
            </div>
          </div>
          <div className="flex flex-col items-start gap-3 sm:flex-row sm:items-center">
            <Button
              onClick={handleExportReport}
              variant="contained"
              startIcon={<FileDown className="h-4 w-4" />}
              disabled={!plan}
              sx={{ borderRadius: '999px', textTransform: 'none', fontWeight: 600, paddingInline: '1.35rem' }}
            >
              Export report
            </Button>
            <Chip
              icon={<ShieldCheck className="h-3.5 w-3.5" />}
              label="Service level normal"
              color="success"
              variant="outlined"
              sx={{ borderRadius: '999px', fontWeight: 600, textTransform: 'none' }}
            />
          </div>
        </div>

        <div className="mt-8 grid gap-6 lg:grid-cols-[0.85fr_1.15fr]">
          <div className="space-y-6">
            <ZoneSelector
              cities={cities}
              selectedCity={city}
              zoneDetails={zoneDetails}
              onSelectCity={setCity}
              onGenerate={optimize}
              loading={loading}
              actionLabel="Generate Optimized Route"
            />

            {error && (
              <Alert severity="error" variant="outlined">{error}</Alert>
            )}

            {loading && <ProgressSteps steps={progressSteps} />}

            {cities.length > 0 && (
              <MiniZoneMap cities={cities} selectedCity={city} onSelectCity={setCity} />
            )}

            <Card className="rounded-3xl border border-slate-200/70 bg-white/90">
              <CardContent className="flex flex-wrap items-center gap-4 text-xs text-slate-600">
                <span className="inline-flex items-center gap-2">
                  <MapPinned className="h-3.5 w-3.5 text-emerald-500" />
                  Depot: {selectedCity?.name ?? '—'} ({depotLat} · {depotLon})
                </span>
                {lastOptimizedAt && <span>Last run: {lastOptimizedAt.toLocaleTimeString([], { hour: '2-digit', minute: '2-digit' })}</span>}
                <span className="inline-flex items-center gap-2">
                  <Truck className="h-3.5 w-3.5 text-slate-500" />
                  Truck default: {plan?.truckId || 'TRUCK-01'}
                </span>
              </CardContent>
            </Card>
          </div>

          <div className="space-y-6">
            <div className="grid gap-4 sm:grid-cols-2">
              {kpis.map(kpi => (
                <KpiCard
                  key={kpi.label}
                  icon={kpi.icon}
                  label={kpi.label}
                  value={kpi.value}
                  helper={kpi.helper}
                />
              ))}
            </div>

            <SummaryCard plan={plan} summary={plan?.summary} directions={directions} />

            <Card className="glass-panel rounded-3xl border border-slate-200/70 bg-slate-950/95 text-slate-100 shadow-lg shadow-slate-900/40">
              <CardContent className="space-y-5 p-6">
                <div className="flex items-start justify-between gap-3">
                  <div>
                    <h3 className="text-sm uppercase tracking-wide text-slate-400">High waste areas</h3>
                    <p className="mt-1 text-sm text-slate-300">Focus crews on sectors generating the heaviest loads from today&apos;s plan.</p>
                  </div>
                  <Chip
                    icon={<Flame className="h-3.5 w-3.5" />}
                    label={routeEfficiencyGain !== null ? `${routeEfficiencyGain}% gain` : 'Route active'}
                    color="warning"
                    size="small"
                    variant="outlined"
                    sx={{ borderRadius: '999px', fontWeight: 600, textTransform: 'none' }}
                  />
                </div>

                {topWasteAreas.length > 0 ? (
                  <ul className="space-y-3">
                    {topWasteAreas.map((entry, index) => (
                      <li key={entry.area} className="flex items-center gap-3 rounded-2xl bg-slate-900/70 px-4 py-3">
                        <span className="flex h-9 w-9 items-center justify-center rounded-full bg-amber-500/20 text-sm font-semibold text-amber-300">#{index + 1}</span>
                        <div className="flex flex-col">
                          <span className="text-sm font-semibold text-white">{entry.area}</span>
                          <span className="text-xs text-slate-400">Approx. {Math.round(entry.totalKg)} kg • {entry.stops} stops</span>
                        </div>
                      </li>
                    ))}
                  </ul>
                ) : (
                  <div className="rounded-2xl bg-slate-900/70 px-4 py-3 text-xs text-slate-400">
                    Optimize a route to surface the most critical areas for today&apos;s shift.
                  </div>
                )}
              </CardContent>
            </Card>
          </div>
        </div>
      </section>

      <section className="grid gap-6 lg:grid-cols-[1.1fr_0.9fr]">
        <Card className="glass-panel rounded-3xl border border-slate-200/70">
          <CardContent className="p-6">
            <div className="flex items-center justify-between">
              <h3 className="text-lg font-semibold text-slate-900">Route timeline</h3>
              <span className="text-xs uppercase tracking-wide text-slate-500">{waypoints.length} stops</span>
            </div>

            <div className="mt-6 space-y-6">
              <div className="rounded-3xl border border-slate-200 bg-white/90 p-4 shadow-inner">
                {plan ? (
                  <RouteMap plan={plan} depot={currentDepot} />
                ) : (
                  <div className="flex h-[420px] items-center justify-center rounded-2xl border border-dashed border-slate-300 bg-slate-50 px-6 text-center text-sm text-slate-500">
                    Generate a route to preview today&apos;s timeline.
                  </div>
                )}
              </div>

              <div className="space-y-3 text-sm text-slate-500">
                {loading && (
                  <div className="flex items-center gap-3 rounded-2xl border border-slate-200 bg-slate-100/80 px-4 py-4">
                    <Loader2 className="h-4 w-4 animate-spin text-emerald-500" />
                    Calculating best route…
                  </div>
                )}
                {!loading && planFetching && liveSync && (
                  <div className="flex items-center gap-3 rounded-2xl border border-slate-200 bg-slate-50 px-4 py-4">
                    <Loader2 className="h-4 w-4 animate-spin text-emerald-500" />
                    Syncing live updates from Collector crews…
                  </div>
                )}
                {!loading && !plan && !planFetching && (
                  <div className="rounded-2xl border border-dashed border-slate-300 bg-slate-50/60 px-4 py-6 text-center">
                    Run an optimization to generate a stop list for today&apos;s shift.
                  </div>
                )}
                {plan && !loading && !planFetching && (
                  <p className="text-xs text-slate-500">Crew updates sync automatically once collector progress is recorded.</p>
                )}
              </div>

              {plan && waypoints.length > 0 && (
                <div className="grid gap-3 sm:grid-cols-2">
                  <div className="rounded-2xl border border-slate-200 bg-white/90 p-4 shadow-sm">
                    <p className="text-xs uppercase tracking-wide text-slate-400">Route efficiency</p>
                    <p className="mt-2 text-lg font-semibold text-slate-900">{routeEfficiencyGain !== null ? `${routeEfficiencyGain}%` : '—'}</p>
                    <p className="text-xs text-slate-500">Versus baseline distance of {baselineDistanceKm ? `${baselineDistanceKm.toFixed?.(1) ?? baselineDistanceKm} km` : '—'}</p>
                  </div>
                  <div className="rounded-2xl border border-slate-200 bg-white/90 p-4 shadow-sm">
                    <p className="text-xs uppercase tracking-wide text-slate-400">Fuel saved</p>
                    <p className="mt-2 text-lg font-semibold text-slate-900">{fuelSavedLiters.toFixed(1)} L</p>
                    <p className="text-xs text-slate-500">About {distanceSavedKm.toFixed(1)} km less driving today</p>
                  </div>
                </div>
              )}
            </div>
          </CardContent>
        </Card>

        <Card id="collector-checklist" className="glass-panel rounded-3xl border border-slate-200/70 bg-white/95">
          <CardContent className="flex h-full flex-col gap-5 p-6">
            <div className="flex flex-wrap items-start justify-between gap-3">
              <div>
                <p className="text-xs font-semibold uppercase tracking-wide text-slate-400">Field collector</p>
                <h4 className="text-lg font-semibold text-slate-900">Stop checklist</h4>
                <p className="text-xs text-slate-500">{plan ? 'Record collections without leaving the control centre.' : 'Generate a plan to unlock the digital checklist.'}</p>
              </div>
              <div className="flex flex-col items-end gap-2 text-xs text-slate-500">
                <Chip
                  icon={<CheckCircle2 className="h-3.5 w-3.5" />}
                  label={`${completedStops} collected`}
                  size="small"
                  color="success"
                  variant="outlined"
                  sx={{ borderRadius: '999px', fontWeight: 600, textTransform: 'none' }}
                />
                <span>{plan ? `${remainingStops} remaining • ${routeProgress}% complete` : 'No route active'}</span>
              </div>
            </div>

            <LinearProgress
              variant="determinate"
              value={plan ? routeProgress : 0}
              sx={{
                borderRadius: 999,
                height: 8,
                backgroundColor: 'rgba(148, 163, 184, 0.25)',
                '& .MuiLinearProgress-bar': { backgroundColor: '#10b981' },
              }}
            />

            <div className="grid gap-3 sm:grid-cols-2">
              <div className="rounded-2xl border border-slate-200 bg-white/90 p-4 shadow-sm">
                <p className="text-xs uppercase tracking-wide text-slate-400">Capacity utilization</p>
                <LinearProgress
                  variant="determinate"
                  value={plan ? loadProgress ?? 0 : 0}
                  sx={{ borderRadius: 999, height: 6, backgroundColor: 'rgba(148, 163, 184, 0.25)', '& .MuiLinearProgress-bar': { backgroundColor: '#0ea5e9' } }}
                />
                <p className="mt-2 text-xs text-slate-500">{plan ? `${plan.loadKg ?? 0} kg / ${capacityLimit} kg` : 'Awaiting plan data'}</p>
              </div>
              <div className="rounded-2xl border border-slate-200 bg-white/90 p-4 shadow-sm">
                <p className="text-xs uppercase tracking-wide text-slate-400">Stops completed</p>
                <p className="mt-2 text-lg font-semibold text-slate-900">{plan ? `${completedStops}/${waypoints.length}` : '—'}</p>
                <p className="text-xs text-slate-500">Live sync enabled after optimization</p>
              </div>
            </div>

            {collectorBanner && (
              <Alert
                severity={collectorBanner.tone === 'success' ? 'success' : 'error'}
                icon={collectorBanner.tone === 'success'
                  ? <CheckCircle2 className="h-4 w-4" />
                  : <AlertTriangle className="h-4 w-4" />}
                variant="outlined"
                sx={{ borderRadius: '16px' }}
              >
                {collectorBanner.message}
              </Alert>
            )}

            <div className="flex-1 overflow-hidden">
              {waypoints.length === 0 ? (
                <Alert
                  severity="info"
                  icon={<MapPin className="h-4 w-4" />}
                  variant="outlined"
                  sx={{ borderRadius: '16px' }}
                >
                  No stops scheduled yet. Run an optimization to populate today&apos;s checklist.
                </Alert>
              ) : (
                <div className="max-h-[360px] overflow-y-auto pr-1" style={{ scrollbarWidth: 'thin' }}>
                  <ul className="space-y-3 pr-1">
                    {waypoints.map(stop => {
                      const visited = Boolean(stop.visited)
                      const isPending = pendingBin === stop.binId
                      return (
                        <li key={stop.binId} className="flex flex-wrap items-center gap-4 rounded-2xl border border-slate-200 bg-white px-4 py-4 shadow-sm">
                          <div className="flex min-w-[12rem] flex-col">
                            <span className={`text-sm font-semibold ${visited ? 'text-slate-500 line-through' : 'text-slate-900'}`}>{stop.binId}</span>
                            <span className={`flex items-center gap-1 text-xs ${visited ? 'text-slate-400 line-through' : 'text-slate-500'}`}>
                              <MapPin className="h-3.5 w-3.5 text-slate-400" />
                              Lat {stop.lat?.toFixed?.(4)} · Lon {stop.lon?.toFixed?.(4)}
                            </span>
                          </div>
                          <Chip
                            icon={visited ? <CheckCircle2 className="h-4 w-4" /> : <AlertTriangle className="h-4 w-4" />}
                            label={visited ? 'Done' : 'Pending'}
                            color={visited ? 'success' : 'warning'}
                            variant={visited ? 'filled' : 'outlined'}
                            size="small"
                            sx={{ borderRadius: '999px', textTransform: 'none', fontWeight: 600 }}
                          />
                          <span className="flex items-center gap-1 text-xs text-slate-500">Est. load {stop.estKg} kg</span>
                          {!visited && (
                            <Button
                              onClick={() => markCollected(stop.binId)}
                              disabled={isPending}
                              variant="contained"
                              color="success"
                              size="small"
                              startIcon={isPending ? <Loader2 className="h-4 w-4 animate-spin" /> : <CheckCircle2 className="h-4 w-4" />}
                              sx={{ borderRadius: '999px', textTransform: 'none', fontWeight: 600, marginLeft: 'auto' }}
                            >
                              Mark collected
                            </Button>
                          )}
                          {visited && <span className="ml-auto text-xs font-semibold text-emerald-600">Synced</span>}
                        </li>
                      )
                    })}
                  </ul>
                </div>
              )}
            </div>
          </CardContent>
        </Card>
      </section>
    </div>
  )
}<|MERGE_RESOLUTION|>--- conflicted
+++ resolved
@@ -1,12 +1,6 @@
 import { useCallback, useEffect, useMemo, useState } from 'react'
-<<<<<<< HEAD
 import { Alert, Button, Card, CardContent, Chip, Divider, LinearProgress } from '@mui/material'
 import { Loader2, MapPinned, Share2, FileDown, ShieldCheck, Gauge, Timer, Route as RouteIcon, Truck } from 'lucide-react'
-=======
-import { Alert, Button, Card, CardContent, Chip, LinearProgress } from '@mui/material'
-import { Loader2, MapPinned, Flame, ShieldCheck, Gauge, Timer, Route as RouteIcon, Truck, AlertTriangle, CheckCircle2, MapPin, FileDown } from 'lucide-react'
-import { buildCollectionOpsReport, formatDuration } from './reporting.js'
->>>>>>> b09c7085
 import RouteMap from './RouteMap.jsx'
 import ZoneSelector from '../RouteOptimization/ZoneSelector.jsx'
 import MiniZoneMap from '../RouteOptimization/MiniZoneMap.jsx'
@@ -50,7 +44,6 @@
   { label: 'Finalizing dispatch plan', status: 'idle' },
 ]
 
-<<<<<<< HEAD
 const INITIAL_ZONE_DETAILS = Object.freeze({ totalBins: '—', areaSize: '—', population: '—', lastCollection: '—' })
 const DEFAULT_CAPACITY = 3000
 const OPTIMIZE_ENDPOINT = '/api/ops/routes/optimize'
@@ -68,10 +61,6 @@
   }
   return { ...step, status: index === activeIndex ? 'active' : index < activeIndex ? 'done' : 'idle' }
 })
-=======
-const FUEL_BURN_RATE_L_PER_KM = 0.32 // Approximate diesel burn for medium waste truck
-const HIGH_PRIORITY_RATIO = 0.4
->>>>>>> b09c7085
 
 const formatDateLabel = value => {
   if (!value) return '—'
@@ -94,22 +83,8 @@
   const [plan, setPlan] = useState(null)
   const [directions, setDirections] = useState(null)
   const [bins, setBins] = useState([])
-<<<<<<< HEAD
   const [zoneDetails, setZoneDetails] = useState(INITIAL_ZONE_DETAILS)
   const [progressSteps, setProgressSteps] = useState(createProgressState())
-=======
-  const [zoneDetails, setZoneDetails] = useState({ totalBins: '—', areaSize: '—', population: '—', lastCollection: '—' })
-  const [progressSteps, setProgressSteps] = useState(PROGRESS_TEMPLATE.map(step => ({ ...step })))
-  const [summaryMetrics, setSummaryMetrics] = useState({
-    activeZones: null,
-    totalZones: null,
-    availableTrucks: null,
-    fleetSize: null,
-    engagedTrucks: null,
-    totalBins: null,
-  })
-  const [planFetching, setPlanFetching] = useState(false)
->>>>>>> b09c7085
   const [loading, setLoading] = useState(false)
   const [error, setError] = useState('')
   const [lastOptimizedAt, setLastOptimizedAt] = useState(null)
@@ -309,12 +284,7 @@
     setDirections(null)
     setError('')
     setLastOptimizedAt(null)
-<<<<<<< HEAD
   setProgressSteps(createProgressState())
-=======
-    setProgressSteps(PROGRESS_TEMPLATE.map(step => ({ ...step })))
-    setLiveSync(false)
->>>>>>> b09c7085
   }, [city])
 
   useEffect(() => {
@@ -404,7 +374,6 @@
       setProgressSteps(createProgressState(-1, 'done'))
 
       if (normalized.truckId) {
-<<<<<<< HEAD
         try {
           const dirRes = await fetch(`${DIRECTIONS_ENDPOINT}/${encodeURIComponent(normalized.truckId)}/directions`)
           if (!dirRes.ok) {
@@ -414,12 +383,6 @@
           setDirections(directionsData)
         } catch (directionErr) {
           console.error('directions error', directionErr)
-=======
-        const directionData = await fetchDirections(normalized.truckId)
-        if (directionData) {
-          setDirections({ ...directionData, truckId: normalized.truckId })
-        } else {
->>>>>>> b09c7085
           setDirections(null)
         }
       } else {
