--- conflicted
+++ resolved
@@ -182,9 +182,7 @@
         role: 'regular',
       }),
     ]);
-<<<<<<< HEAD
     console.log('✅ Ensured admin, collector, and resident seed users exist');
-=======
 
     console.log('✅ Seeded admin and regular users');
 
@@ -198,7 +196,6 @@
       lastCollectionAt: city.lastCollectionAt,
     })));
     console.log(`✅ Seeded ${CITIES.length} cities with depot metadata`);
->>>>>>> 2abb4974
 
     const binDocs = makeBinRecords();
     await WasteBin.insertMany(binDocs);
