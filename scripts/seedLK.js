// scripts/seedLK.js
const path = require('path');
require('dotenv').config({ path: path.resolve(__dirname, '../backend/.env') });

const { connectDB } = require('../backend/src/db/mongoose');
const City = require('../backend/src/models/City');
const WasteBin = require('../backend/src/models/WasteBin');
const User = require('../backend/src/models/User');
const WasteCollectionRecord = require('../backend/src/models/WasteCollectionRecord');
const Bill = require('../backend/src/models/Bill');
const PaymentTransaction = require('../backend/src/models/PaymentTransaction');

const CITIES = [
  {
    name: 'Homagama',
    code: 'HOMA',
    depot: { lat: 6.8442, lon: 80.0031 },
    bbox: [[6.8200, 79.9500], [6.9000, 80.0400]],
    areaSqKm: 13.6,
    population: 91000,
    lastCollectionAt: new Date(Date.now() - 2 * 86_400_000),
    binCount: 38,
  },
  {
    name: 'Borella',
    code: 'BORA',
    depot: { lat: 6.9147, lon: 79.8733 },
    bbox: [[6.9000, 79.8600], [6.9350, 79.9000]],
    areaSqKm: 9.4,
    population: 118000,
    lastCollectionAt: new Date(Date.now() - 1 * 86_400_000),
    binCount: 36,
  },
  {
    name: 'Rajagiriya',
    code: 'RAJA',
    depot: { lat: 6.9105, lon: 79.8875 },
    bbox: [[6.8950, 79.8700], [6.9400, 79.9200]],
    areaSqKm: 7.8,
    population: 76000,
    lastCollectionAt: new Date(Date.now() - 3 * 86_400_000),
    binCount: 35,
  },
];

const makeBinRecords = () => {
  let idx = 1;
  const records = [];
  for (const city of CITIES) {
    const [southWest, northEast] = city.bbox;
    const latSpan = Math.abs((northEast?.[0] ?? city.depot.lat) - (southWest?.[0] ?? city.depot.lat));
    const lonSpan = Math.abs((northEast?.[1] ?? city.depot.lon) - (southWest?.[1] ?? city.depot.lon));
    for (let i = 0; i < (city.binCount || 30); i += 1) {
      const latBase = southWest?.[0] ?? city.depot.lat;
      const lonBase = southWest?.[1] ?? city.depot.lon;
      const lat = latBase + Math.random() * (latSpan || 0.02);
      const lon = lonBase + Math.random() * (lonSpan || 0.02);
      const sector = `Sector-${String((i % 4) + 1).padStart(2, '0')}`;
      records.push({
        binId: `BIN-${String(idx).padStart(3, '0')}`,
        ward: city.name,
        city: city.name,
        area: `${city.name}-${sector}`,
        location: { lat, lon },
        capacityKg: 240 + Math.round(Math.random() * 80),
        lastPickupAt: new Date(Date.now() - (1 + Math.random() * 6) * 86_400_000),
        estRateKgPerDay: 6 + Math.random() * 6,
      });
      idx += 1;
    }
  }
  return records;
};

const WASTE_TYPES = ['household', 'business', 'organic', 'recyclable'];
const BILLING_MODELS = ['weight-based', 'flat-fee', 'subscription'];

const makeCollectionRecords = () => {
  const today = new Date();
  const lookbackDays = 45;
  const records = [];

  for (const city of CITIES) {
    for (let dayOffset = 0; dayOffset < lookbackDays; dayOffset += 1) {
      const date = new Date(today);
      date.setHours(0, 0, 0, 0);
      date.setDate(date.getDate() - dayOffset);

      const dailyHouseholds = Math.floor(8 + Math.random() * 6);
      for (let householdIndex = 0; householdIndex < dailyHouseholds; householdIndex += 1) {
        const wasteType = WASTE_TYPES[Math.floor(Math.random() * WASTE_TYPES.length)];
        const billingModel = BILLING_MODELS[Math.floor(Math.random() * BILLING_MODELS.length)];

        const baseWeight = wasteType === 'business'
          ? 120 + Math.random() * 60
          : 30 + Math.random() * 40;

        const recyclableRatio = wasteType === 'recyclable'
          ? 0.85
          : wasteType === 'organic'
            ? 0.35 + Math.random() * 0.15
            : 0.2 + Math.random() * 0.2;

        const recyclableKg = Number((baseWeight * recyclableRatio).toFixed(2));
        const nonRecyclableKg = Number((baseWeight - recyclableKg).toFixed(2));

        records.push({
          collectionDate: date,
          region: city.name,
          zone: `${city.name}-Zone-${1 + (householdIndex % 3)}`,
          householdId: `${city.name.slice(0, 3).toUpperCase()}-${String(householdIndex + 1).padStart(3, '0')}`,
          customerType: wasteType === 'business' ? 'business' : 'household',
          wasteType,
          billingModel,
          weightKg: Number(baseWeight.toFixed(2)),
          recyclableKg,
          nonRecyclableKg,
          recyclableRatio: Number((recyclableKg / Math.max(baseWeight, 1)).toFixed(2)),
        });
      }
    }
  }

  return records;
};

(async () => {
  try {
    await connectDB();
    await Promise.all([
      City.deleteMany({}),
      WasteBin.deleteMany({}),
      WasteCollectionRecord.deleteMany({}),
      User.deleteMany({}),
      Bill.deleteMany({}),
      PaymentTransaction.deleteMany({}),
    ]);

    const [adminHash, collectorHash, residentHash] = await Promise.all([
      User.hashPassword('Admin@123'),
      User.hashPassword('Collector@123'),
      User.hashPassword('Resident@123'),
    ]);
    const [adminUser, collectorUser, residentUser] = await User.insertMany([
      {
        name: 'Nadeesha Perera',
        email: 'admin@smartwaste.lk',
        passwordHash: adminHash,
        role: 'admin',
      },
      {
        name: 'Chamika Fernando',
        email: 'collector@smartwaste.lk',
        passwordHash: collectorHash,
        role: 'regular',
      },
      {
        name: 'Ishara Silva',
        email: 'resident@smartwaste.lk',
        passwordHash: residentHash,
        role: 'regular',
      },
    ]);
<<<<<<< HEAD

    console.log('✅ Seeded admin and regular users');

    await City.insertMany(CITIES.map(city => ({
      name: city.name,
      code: city.code,
      depot: city.depot,
      bbox: city.bbox,
      areaSqKm: city.areaSqKm,
      population: city.population,
      lastCollectionAt: city.lastCollectionAt,
    })));
    console.log(`✅ Seeded ${CITIES.length} cities with depot metadata`);

    const binDocs = makeBinRecords();
    await WasteBin.insertMany(binDocs);
    console.log(`✅ Seeded ${binDocs.length} bins across ${CITIES.length} cities`);

    const collectionDocs = makeCollectionRecords();
    await WasteCollectionRecord.insertMany(collectionDocs);
    console.log(`✅ Seeded ${collectionDocs.length} waste collection records for analytics`);
=======
    console.log('✅ Seeded admin, collector, and resident users');

    const binDocs = makeBinRecords();
    await WasteBin.insertMany(binDocs);
    console.log(`✅ Seeded ${binDocs.length} bins across ${CITIES.length} cities`);

    const collectionDocs = makeCollectionRecords();
    await WasteCollectionRecord.insertMany(collectionDocs);
    console.log(`✅ Seeded ${collectionDocs.length} waste collection records for analytics`);

    const now = new Date();
    const toDate = days => {
      const d = new Date(now);
      d.setDate(d.getDate() + days);
      return d;
    };

    const billingDocs = [
      {
        userId: residentUser._id,
        invoiceNumber: 'INV-2025-001',
        description: 'Residential waste service - August 2025',
        amount: 1850,
        currency: 'LKR',
        billingPeriodStart: toDate(-60),
        billingPeriodEnd: toDate(-30),
        generatedAt: toDate(-28),
        dueDate: toDate(-5),
        status: 'unpaid',
      },
      {
        userId: residentUser._id,
        invoiceNumber: 'INV-2025-002',
        description: 'Residential waste service - September 2025',
        amount: 1925,
        currency: 'LKR',
        billingPeriodStart: toDate(-30),
        billingPeriodEnd: toDate(0),
        generatedAt: toDate(-2),
        dueDate: toDate(14),
        status: 'unpaid',
      },
      {
        userId: residentUser._id,
        invoiceNumber: 'INV-2025-000',
        description: 'Residential waste service - July 2025',
        amount: 1780,
        currency: 'LKR',
        billingPeriodStart: toDate(-90),
        billingPeriodEnd: toDate(-60),
        generatedAt: toDate(-58),
        dueDate: toDate(-30),
        status: 'paid',
        paidAt: toDate(-28),
        paymentMethod: 'card',
      },
    ];

    const insertedBills = await Bill.insertMany(billingDocs);
    console.log(`✅ Seeded ${billingDocs.length} resident billing records`);

    const paidBill = insertedBills.find(doc => doc.status === 'paid');
    if (paidBill) {
      await PaymentTransaction.create({
        billId: paidBill._id,
        userId: paidBill.userId,
        amount: paidBill.amount,
        currency: paidBill.currency,
        status: 'success',
        paymentMethod: paidBill.paymentMethod || 'card',
        stripeSessionId: 'seed-session',
        stripePaymentIntentId: 'seed-intent',
        receiptUrl: 'https://example.com/demo-receipt.pdf',
      });
      console.log('✅ Seeded historical payment transaction for paid invoice');
    }
>>>>>>> f60b1d57

  } catch (e) {
    console.error('❌ Seed failed:', e.message);
    process.exitCode = 1;
  } finally {
    process.exit();
  }
})();<|MERGE_RESOLUTION|>--- conflicted
+++ resolved
@@ -161,7 +161,6 @@
         role: 'regular',
       },
     ]);
-<<<<<<< HEAD
 
     console.log('✅ Seeded admin and regular users');
 
@@ -175,16 +174,6 @@
       lastCollectionAt: city.lastCollectionAt,
     })));
     console.log(`✅ Seeded ${CITIES.length} cities with depot metadata`);
-
-    const binDocs = makeBinRecords();
-    await WasteBin.insertMany(binDocs);
-    console.log(`✅ Seeded ${binDocs.length} bins across ${CITIES.length} cities`);
-
-    const collectionDocs = makeCollectionRecords();
-    await WasteCollectionRecord.insertMany(collectionDocs);
-    console.log(`✅ Seeded ${collectionDocs.length} waste collection records for analytics`);
-=======
-    console.log('✅ Seeded admin, collector, and resident users');
 
     const binDocs = makeBinRecords();
     await WasteBin.insertMany(binDocs);
@@ -260,7 +249,6 @@
       });
       console.log('✅ Seeded historical payment transaction for paid invoice');
     }
->>>>>>> f60b1d57
 
   } catch (e) {
     console.error('❌ Seed failed:', e.message);
