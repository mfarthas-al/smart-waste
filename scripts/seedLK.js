--- conflicted
+++ resolved
@@ -52,7 +52,7 @@
   try {
     await connectDB();
     await WasteBin.deleteMany({});
-<<<<<<< HEAD
+
     await WasteBin.insertMany(Array.from({ length: 80 }, (_, i) => mk(i + 1)));
     console.log('✅ Seeded 80 bins');
 
@@ -77,11 +77,11 @@
     ]);
     console.log('✅ Seeded admin and regular users');
     
-=======
+
     const docs = makeBinRecords();
     await WasteBin.insertMany(docs);
     console.log(`✅ Seeded ${docs.length} bins across ${CITIES.length} cities`);
->>>>>>> acc74651
+
   } catch (e) {
     console.error('❌ Seed failed:', e.message);
     process.exitCode = 1;
